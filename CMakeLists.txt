cmake_minimum_required (VERSION 3.10)
project(SparkVio VERSION 1.0 LANGUAGES CXX)

# Make sure that custom modules like FindXXXX are found
# Currently we do not have any custom find module...
list(INSERT CMAKE_MODULE_PATH 0 ${CMAKE_SOURCE_DIR}/cmake)

if(NOT CMAKE_BUILD_TYPE)
  set(CMAKE_BUILD_TYPE Release)
endif()

message(STATUS "===============================================================")
message(STATUS "====================  Dependencies ============================")

### Include the boost directory
find_package(Boost REQUIRED COMPONENTS filesystem serialization regex timer date_time thread)
if(NOT TARGET Boost::boost)
  add_library(Boost::boost INTERFACE IMPORTED)
  set_target_properties(Boost::boost PROPERTIES
  INTERFACE_LINK_LIBRARIES "${Boost_LIBRARIES}"
  INTERFACE_INCLUDE_DIRECTORIES "${Boost_INCLUDE_DIRS}")
endif()

### Find the GTSAM package
find_package(GTSAM REQUIRED)
if(GTSAM_FOUND)
  message(STATUS "FOUND GTSAM! ${OpenCV_INCLUDE_DIRS}")
endif(GTSAM_FOUND)

### Find the OpenGV package
find_package(opengv REQUIRED)
if(opengv_FOUND)
  message(STATUS "FOUND OpenGV!")
endif(opengv_FOUND)

### Find opencv
find_package(OpenCV 3.3.1 REQUIRED)
if(OpenCV_FOUND)
  message(STATUS "FOUND OpenCV!")
endif(OpenCV_FOUND)

### External Dependencies
include(ExternalProject)

### Include the gflags directory
include(${CMAKE_CURRENT_SOURCE_DIR}/cmake/gflags.cmake)

### Include the glog directory
include(${CMAKE_CURRENT_SOURCE_DIR}/cmake/glog.cmake)

### Compile the code
add_library(SparkVio SHARED
  src/StereoVisionFrontEnd.cpp
  src/Tracker.cpp
  src/StereoFrame.cpp
  src/StereoImuSyncPacket.cpp
  src/UtilsGeometry.cpp
  src/UtilsOpenCV.cpp
  src/ImuFrontEnd.cpp
  src/VioBackEnd.cpp
  src/RegularVioBackEnd.cpp
  src/Histogram.cpp
  src/LoggerMatlab.cpp
  src/FeatureSelector.cpp
  src/VioBackEndParams.h
  src/VioFrontEndParams.h
  src/RegularVioBackEndParams.h
  src/CameraParams.cpp
  src/Frame.h
  src/Visualizer3D.cpp "")

# Add an alias so that library can be used inside the build tree, e.g. when testing
<<<<<<< HEAD
add_library(SparkVio::SparkVio ALIAS SparkVio)
=======
add_library(SparkVio::SparkVio ALIAS sparkvio)
>>>>>>> 6f0a3559

### Add source code for data provider.
include(src/datasource/CMakeLists.txt)
### Add source code for factors
include(src/factors/CMakeLists.txt)
### Add source code for mesh
include(src/mesh/CMakeLists.txt)
### Add source code for utils
include(src/utils/CMakeLists.txt)
### Add source code for initialization
include(src/initial/CMakeLists.txt)
### Add source code for pipeline
include(src/pipeline/CMakeLists.txt)
### Add source code for common
include(src/common/CMakeLists.txt)

target_link_libraries(SparkVio
  PRIVATE
    opengv
  PUBLIC
    Boost::boost
    ${OpenCV_LIBS}
    gflags::gflags
    glog::glog
    gtsam
    gtsam_unstable
)
target_include_directories(SparkVio
  PUBLIC
    ${GTSAM_INCLUDE_DIR}
    $<BUILD_INTERFACE:${CMAKE_CURRENT_SOURCE_DIR}/src>
    $<INSTALL_INTERFACE:src>
  )
<<<<<<< HEAD
target_compile_options(SparkVio
=======
target_compile_options(sparkvio
>>>>>>> 6f0a3559
  PRIVATE -Wall -pipe
  PUBLIC -march=native) # Remove these
# We would just need to say cxx_std_11 if we were using cmake 3.8
target_compile_features(SparkVio PUBLIC
        cxx_auto_type cxx_constexpr cxx_range_for cxx_nullptr cxx_override ) # And many more

add_executable(stereoVIO ./examples/stereoVIO.cpp)
target_link_libraries(stereoVIO PUBLIC SparkVio::SparkVio)

add_executable(stereoVIOEuroc ./examples/stereoVIOEuroc.cpp)
target_link_libraries(stereoVIOEuroc PUBLIC SparkVio::SparkVio)

add_executable(semanticVIOEuroc ./examples/semanticVIOEuroc.cpp)
target_link_libraries(semanticVIOEuroc PUBLIC SparkVio::SparkVio)

#add_executable(stereoVIOSimulation ./examples/stereoVIOSimulation.cpp)
#target_link_libraries(stereoVIOSimulation PUBLIC SparkVio::SparkVio)
<<<<<<< HEAD

### Add testing
# Download and unpack googletest at configure time
# TODO Consider doing the same for glog, gflags, although it might
# make the command `cmake ..` a bit slow.
configure_file(${CMAKE_CURRENT_SOURCE_DIR}/cmake/gtest.cmake external/googletest-download/CMakeLists.txt)
execute_process(COMMAND "${CMAKE_COMMAND}" -G "${CMAKE_GENERATOR}" .
    WORKING_DIRECTORY "${CMAKE_BINARY_DIR}/external/googletest-download" )
execute_process(COMMAND "${CMAKE_COMMAND}" --build .
    WORKING_DIRECTORY "${CMAKE_BINARY_DIR}/external/googletest-download" )

# Prevent GoogleTest from overriding our compiler/linker options
# when building with Visual Studio
set(gtest_force_shared_crt ON CACHE BOOL "" FORCE)

# Add googletest directly to our build. This adds
# the following targets: gtest, gtest_main, gmock
# and gmock_main
add_subdirectory("${CMAKE_BINARY_DIR}/external/googletest-src"
                 "${CMAKE_BINARY_DIR}/external/googletest-build")

=======

### Add testing
# Download and unpack googletest at configure time
# TODO Consider doing the same for glog, gflags, although it might
# make the command `cmake ..` a bit slow.
configure_file(${CMAKE_CURRENT_SOURCE_DIR}/cmake/gtest.cmake external/googletest-download/CMakeLists.txt)
execute_process(COMMAND "${CMAKE_COMMAND}" -G "${CMAKE_GENERATOR}" .
    WORKING_DIRECTORY "${CMAKE_BINARY_DIR}/external/googletest-download" )
execute_process(COMMAND "${CMAKE_COMMAND}" --build .
    WORKING_DIRECTORY "${CMAKE_BINARY_DIR}/external/googletest-download" )

# Prevent GoogleTest from overriding our compiler/linker options
# when building with Visual Studio
set(gtest_force_shared_crt ON CACHE BOOL "" FORCE)

# Add googletest directly to our build. This adds
# the following targets: gtest, gtest_main, gmock
# and gmock_main
add_subdirectory("${CMAKE_BINARY_DIR}/external/googletest-src"
                 "${CMAKE_BINARY_DIR}/external/googletest-build")

>>>>>>> 6f0a3559
# The gtest/gmock targets carry header search path
# dependencies automatically when using CMake 2.8.11 or
# later. Otherwise we have to add them here ourselves.
if(CMAKE_VERSION VERSION_LESS 2.8.11)
    include_directories("${gtest_SOURCE_DIR}/include"
                        "${gmock_SOURCE_DIR}/include")
endif()

<<<<<<< HEAD
# Include data directories for gtests.
set(TEST_DATA_PATH "${CMAKE_CURRENT_SOURCE_DIR}/tests/data")
configure_file(./tests/test_config.h.in ./tests/test_config.h)
include_directories("${CMAKE_CURRENT_BINARY_DIR}/tests")

=======
>>>>>>> 6f0a3559
# Generate gtests.
include(CTest)
add_executable(testSparkVio
  tests/testSparkVio.cpp
  tests/testCameraParams.cpp
  tests/testCodesignIdeas.cpp
  tests/testFeatureSelector.cpp
  tests/testFrame.cpp
  tests/testGeneralParallelPlaneRegularBasicFactor.cpp
  tests/testGeneralParallelPlaneRegularTangentSpaceFactor.cpp
  tests/testImuFrontEnd.cpp
<<<<<<< HEAD
  tests/testKittiDataProvider.cpp
  #tests/testMesher.cpp
  tests/testParallelPlaneRegularBasicFactor.cpp
  tests/testParallelPlaneRegularTangentSpaceFactor.cpp
  tests/testPointPlaneFactor.cpp
  #tests/testRegularVioBackEnd.cpp
=======
  # tests/testMesher.cpp # rotten
  tests/testParallelPlaneRegularBasicFactor.cpp
  tests/testParallelPlaneRegularTangentSpaceFactor.cpp
  tests/testPointPlaneFactor.cpp
  #tests/testRegularVioBackEnd.cpp # rotten
>>>>>>> 6f0a3559
  tests/testRegularVioBackEndParams.cpp
  tests/testStereoFrame.cpp
  tests/testStereoVisionFrontEnd.cpp
  tests/testThreadsafeImuBuffer.cpp
  tests/testThreadsafeQueue.cpp
  tests/testThreadsafeTemporalBuffer.cpp
  tests/testTimer.cpp
  tests/testTracker.cpp
  tests/testUtilsOpenCV.cpp
  tests/testVioBackEnd.cpp
  tests/testVioBackEndParams.cpp
  tests/testVioFrontEndParams.cpp
  tests/testVisualizer3D.cpp
<<<<<<< HEAD
  #tests/testInitializationBackEnd.cpp
  tests/testOnlineAlignment.cpp
  )
target_link_libraries(testSparkVio gtest_main SparkVio::SparkVio)
include(GoogleTest)
gtest_discover_tests(testSparkVio)
=======
  )
target_link_libraries(testSparkVio gtest_main SparkVio::SparkVio)

if(CMAKE_VERSION VERSION_LESS 3.10)
  enable_testing()
  include(FindGTest)
  gtest_add_tests(testSparkVio "" AUTO)
else()
  include(GoogleTest)
  gtest_discover_tests(testSparkVio)
endif()
>>>>>>> 6f0a3559

#export(TARGETS SparkVio FILE SparkVio.cmake)
#
#
#install(TARGETS SparkVio EXPORT stereoVioTargets
#  LIBRARY DESTINATION lib
#  ARCHIVE DESTINATION lib
#  RUNTIME DESTINATION bin
#  INCLUDES DESTINATION include
#  )
#install(EXPORT SparkVioTargets
#  FILE SparkVioTargets.cmake
#  NAMESPACE stereoVio::
#  DESTINATION lib/cmake/SparkVio
#  )

#include(CMakePackageConfigHelpers)
#write_basic_package_version_file("SparkVioConfigVersion.cmake"
#  VERSION ${SparkVio_VERSION}
#  COMPATIBILITY SameMajorVersion
#)

##############################################
## Installation instructions
#include(GNUInstallDirs)
#
## First of all, we need to install the library itself.
#install(TARGETS SparkVio
#    EXPORT SparkVio-export
#    LIBRARY DESTINATION lib
#    ARCHIVE DESTINATION lib
#    INCLUDES DESTINATION include # We need this right?
#)

## This is required so that the exported target has the name SparkVio and not SparkVio
#set_target_properties(SparkVio PROPERTIES EXPORT_NAME SparkVio)

## TODO THIS SHOULD BE only the headers... aka include/
##install(DIRECTORY src/ DESTINATION ${CMAKE_INSTALL_INCLUDEDIR})
#
## Install headers of our dependencies, not sure if it works...
#install(DIRECTORY ${GTSAM_INCLUDE_DIR} DESTINATION ${CMAKE_INSTALL_INCLUDEDIR})
#install(DIRECTORY ${GFLAGS_INCLUDE_DIRS} DESTINATION ${CMAKE_INSTALL_INCLUDEDIR})
#install(DIRECTORY ${GLOG_INCLUDE_DIRS} DESTINATION ${CMAKE_INSTALL_INCLUDEDIR})
#
## CMAKE_INSTALL_LIBDIR is lib usually
set(INSTALL_CONFIGDIR ${CMAKE_INSTALL_LIBDIR}/cmake/SparkVio)

## We install the export that we defined above
## Export the targets to a script
## This will install the import script SparkVioTargets.cmake
## When findpackaged by other scripts, it will load the targets defined
## in the export SparkVio-export.
#install(EXPORT SparkVio-export
#  FILE SparkVioTargets.cmake
#  NAMESPACE SparkVio::
## It's usually a good idea to give CMake access to the version,
## so that find_package can have a version specified.
## Create a ConfigVersion.cmake file
## It's usually a good idea to give CMake access to the version,
## so that find_package can have a version specified.
## Create a ConfigVersion.cmake file
include(CMakePackageConfigHelpers)
write_basic_package_version_file(${CMAKE_CURRENT_BINARY_DIR}/SparkVioConfigVersion.cmake
    VERSION ${PROJECT_VERSION}
    COMPATIBILITY AnyNewerVersion
)

# Create SparkVioConfig.cmake with extra info from SparkVioConfig.cmake.in
# This file is necessary to find_package the library SparkVio.
configure_package_config_file(${CMAKE_CURRENT_LIST_DIR}/cmake/SparkVioConfig.cmake.in
    ${CMAKE_CURRENT_BINARY_DIR}/SparkVioConfig.cmake
    INSTALL_DESTINATION ${INSTALL_CONFIGDIR}
)
#
## Install the config and configversion
## Here you could also install custom cmake find modules
#install(FILES
#    ${CMAKE_CURRENT_BINARY_DIR}/SparkVioConfig.cmake
#    ${CMAKE_CURRENT_BINARY_DIR}/SparkVioConfigVersion.cmake
#    DESTINATION ${INSTALL_CONFIGDIR}
#)

set(EXPORTED_DEPENDENCIES "")
list(APPEND EXPORTED_DEPENDENCIES "glog::glog")
list(APPEND EXPORTED_DEPENDENCIES "gflags::gflags")

export(TARGETS SparkVio ${EXPORTED_DEPENDENCIES}
       FILE SparkVioTargets.cmake)
export(PACKAGE SparkVio)

### SIYI's way of exporting.
##target_include_directories(stereoVIO PUBLIC "./src" ${Boost_INCLUDE_DIRS} ${GTSAM_INCLUDE_DIR} "/usr/local/include/opengv/" ${OpenCV_INCLUDE_DIRS} ${GFLAGS_INCLUDE_DIRS} ${GLOG_INCLUDE_DIRS})
##export(TARGETS stereoVIO FILE stereoVIO.cmake)

###############################################################################
# Print configuration variables
message(STATUS "===============================================================")
message(STATUS "================  Configuration Options  ======================")
message(STATUS "CMAKE_CXX_COMPILER_ID type                : ${CMAKE_CXX_COMPILER_ID}")
message(STATUS "CMAKE_CXX_COMPILER_VERSION                : ${CMAKE_CXX_COMPILER_VERSION}")
message(STATUS "Build flags                                               ")
if(NOT MSVC AND NOT XCODE_VERSION)
    message(STATUS "  Build type                              : ${CMAKE_BUILD_TYPE}")
    if (NOT ${CMAKE_BUILD_TYPE} STREQUAL "Release")
      message(WARNING "  Build type is not in RELEASE, this will slow down the code.")
    endif()
    message(STATUS "  C compilation flags (Release)           : ${CMAKE_C_FLAGS} ${CMAKE_C_FLAGS_RELEASE}")
    message(STATUS "  C++ compilation flags (Release)         : ${CMAKE_CXX_FLAGS_RELEASE}")
endif()
<|MERGE_RESOLUTION|>--- conflicted
+++ resolved
@@ -1,4 +1,4 @@
-cmake_minimum_required (VERSION 3.10)
+cmake_minimum_required (VERSION 3.5)
 project(SparkVio VERSION 1.0 LANGUAGES CXX)
 
 # Make sure that custom modules like FindXXXX are found
@@ -70,11 +70,7 @@
   src/Visualizer3D.cpp "")
 
 # Add an alias so that library can be used inside the build tree, e.g. when testing
-<<<<<<< HEAD
 add_library(SparkVio::SparkVio ALIAS SparkVio)
-=======
-add_library(SparkVio::SparkVio ALIAS sparkvio)
->>>>>>> 6f0a3559
 
 ### Add source code for data provider.
 include(src/datasource/CMakeLists.txt)
@@ -108,11 +104,7 @@
     $<BUILD_INTERFACE:${CMAKE_CURRENT_SOURCE_DIR}/src>
     $<INSTALL_INTERFACE:src>
   )
-<<<<<<< HEAD
 target_compile_options(SparkVio
-=======
-target_compile_options(sparkvio
->>>>>>> 6f0a3559
   PRIVATE -Wall -pipe
   PUBLIC -march=native) # Remove these
 # We would just need to say cxx_std_11 if we were using cmake 3.8
@@ -130,7 +122,6 @@
 
 #add_executable(stereoVIOSimulation ./examples/stereoVIOSimulation.cpp)
 #target_link_libraries(stereoVIOSimulation PUBLIC SparkVio::SparkVio)
-<<<<<<< HEAD
 
 ### Add testing
 # Download and unpack googletest at configure time
@@ -152,29 +143,6 @@
 add_subdirectory("${CMAKE_BINARY_DIR}/external/googletest-src"
                  "${CMAKE_BINARY_DIR}/external/googletest-build")
 
-=======
-
-### Add testing
-# Download and unpack googletest at configure time
-# TODO Consider doing the same for glog, gflags, although it might
-# make the command `cmake ..` a bit slow.
-configure_file(${CMAKE_CURRENT_SOURCE_DIR}/cmake/gtest.cmake external/googletest-download/CMakeLists.txt)
-execute_process(COMMAND "${CMAKE_COMMAND}" -G "${CMAKE_GENERATOR}" .
-    WORKING_DIRECTORY "${CMAKE_BINARY_DIR}/external/googletest-download" )
-execute_process(COMMAND "${CMAKE_COMMAND}" --build .
-    WORKING_DIRECTORY "${CMAKE_BINARY_DIR}/external/googletest-download" )
-
-# Prevent GoogleTest from overriding our compiler/linker options
-# when building with Visual Studio
-set(gtest_force_shared_crt ON CACHE BOOL "" FORCE)
-
-# Add googletest directly to our build. This adds
-# the following targets: gtest, gtest_main, gmock
-# and gmock_main
-add_subdirectory("${CMAKE_BINARY_DIR}/external/googletest-src"
-                 "${CMAKE_BINARY_DIR}/external/googletest-build")
-
->>>>>>> 6f0a3559
 # The gtest/gmock targets carry header search path
 # dependencies automatically when using CMake 2.8.11 or
 # later. Otherwise we have to add them here ourselves.
@@ -183,14 +151,6 @@
                         "${gmock_SOURCE_DIR}/include")
 endif()
 
-<<<<<<< HEAD
-# Include data directories for gtests.
-set(TEST_DATA_PATH "${CMAKE_CURRENT_SOURCE_DIR}/tests/data")
-configure_file(./tests/test_config.h.in ./tests/test_config.h)
-include_directories("${CMAKE_CURRENT_BINARY_DIR}/tests")
-
-=======
->>>>>>> 6f0a3559
 # Generate gtests.
 include(CTest)
 add_executable(testSparkVio
@@ -202,20 +162,11 @@
   tests/testGeneralParallelPlaneRegularBasicFactor.cpp
   tests/testGeneralParallelPlaneRegularTangentSpaceFactor.cpp
   tests/testImuFrontEnd.cpp
-<<<<<<< HEAD
-  tests/testKittiDataProvider.cpp
-  #tests/testMesher.cpp
-  tests/testParallelPlaneRegularBasicFactor.cpp
-  tests/testParallelPlaneRegularTangentSpaceFactor.cpp
-  tests/testPointPlaneFactor.cpp
-  #tests/testRegularVioBackEnd.cpp
-=======
   # tests/testMesher.cpp # rotten
   tests/testParallelPlaneRegularBasicFactor.cpp
   tests/testParallelPlaneRegularTangentSpaceFactor.cpp
   tests/testPointPlaneFactor.cpp
   #tests/testRegularVioBackEnd.cpp # rotten
->>>>>>> 6f0a3559
   tests/testRegularVioBackEndParams.cpp
   tests/testStereoFrame.cpp
   tests/testStereoVisionFrontEnd.cpp
@@ -229,14 +180,6 @@
   tests/testVioBackEndParams.cpp
   tests/testVioFrontEndParams.cpp
   tests/testVisualizer3D.cpp
-<<<<<<< HEAD
-  #tests/testInitializationBackEnd.cpp
-  tests/testOnlineAlignment.cpp
-  )
-target_link_libraries(testSparkVio gtest_main SparkVio::SparkVio)
-include(GoogleTest)
-gtest_discover_tests(testSparkVio)
-=======
   )
 target_link_libraries(testSparkVio gtest_main SparkVio::SparkVio)
 
@@ -248,7 +191,6 @@
   include(GoogleTest)
   gtest_discover_tests(testSparkVio)
 endif()
->>>>>>> 6f0a3559
 
 #export(TARGETS SparkVio FILE SparkVio.cmake)
 #
