--- conflicted
+++ resolved
@@ -155,11 +155,7 @@
   for (KeypointsCV::iterator iter = testPointsCV.begin();
        iter != testPointsCV.end();
        iter++) {
-<<<<<<< HEAD
-    Vector3 versor = Frame::CalibratePixel(*iter, camParams);
-=======
     Vector3 versor = Frame::calibratePixel(*iter, camParams);
->>>>>>> bceed720
     ASSERT_DOUBLE_EQ(versor.norm(), 1);
 
     // distort the pixel again
