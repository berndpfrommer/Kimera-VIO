/* ----------------------------------------------------------------------------
 * Copyright 2017, Massachusetts Institute of Technology,
 * Cambridge, MA 02139
 * All Rights Reserved
 * Authors: Luca Carlone, et al. (see THANKS for the full author list)
 * See LICENSE for the license information
 * -------------------------------------------------------------------------- */

/**
 * @file   testFeatureSelector.h
 * @brief  test FeatureSelector. FeatureSelector describes a greedy feature
 * selection strategy, based on the paper:
 *
 * L. Carlone and S. Karaman. Attention and Anticipation in Fast Visual-Inertial
 * Navigation. In IEEE Intl. Conf. on Robotics and Automation (ICRA), pages
 * 3886-3893, 2017.
 *
 * @author Luca Carlone
 */

#include <gtsam/inference/Ordering.h>
#include <gtsam/linear/GaussianFactorGraph.h>
#include <gtsam/navigation/ImuBias.h>
#include <gtsam/nonlinear/Marginals.h>
#include <gtsam/slam/BetweenFactor.h>
#include <gtsam/slam/PriorFactor.h>

#include <glog/logging.h>
#include <gtest/gtest.h>
#include <algorithm>
#include <limits>
#include <vector>

#include "kimera-vio/frontend/FeatureSelector.h"

using namespace gtsam;
using namespace std;
using namespace boost::assign;
using namespace VIO;
using namespace cv;

// default
static const VioFrontEndParams trackerParams = VioFrontEndParams();
VioBackEndParams vioParams = VioBackEndParams();

typedef PinholeCamera<Cal3_S2> Camera;
typedef vector<Camera> Cameras;

static const Pose3 body_P_leftCam =
    Pose3(Rot3::Ypr(-M_PI / 2, 0., -M_PI / 2), Point3(0, 0, 1));
static const Pose3 body_P_rightCam =
    body_P_leftCam.compose(Pose3(Rot3(), Point3(10, 0, 0)));  // some baseline

static const Cal3_S2 Kleft(1500, 1200, 0, 640, 480);
static const Cal3_S2 Kright(1500, 1400, 0, 640, 480);

/* ************************************************************************* */
TEST(FeatureSelector, DISABLED_cameras) {
  KeyframeToStampedPose poses;
  poses.push_back(StampedPose(Pose3(), 0));
  poses.push_back(
      StampedPose(Pose3(Rot3::Ypr(-M_PI, 0.1, -M_PI), Point3(1, 1, 1)), 1));

  FeatureSelectorData featureSelectionData;
  featureSelectionData.body_P_leftCam = body_P_leftCam;
  featureSelectionData.body_P_rightCam = body_P_rightCam;
  featureSelectionData.left_undistRectCameraMatrix = Kleft;
  featureSelectionData.right_undistRectCameraMatrix = Kright;
  featureSelectionData.posesAtFutureKeyframes = poses;

  vioParams.smartNoiseSigma_ =
      1;  // parameter include after the test were written
  FeatureSelector f(trackerParams, vioParams);
  Cameras left_cameras, right_cameras;
  tie(left_cameras, right_cameras) = f.getCameras(featureSelectionData);

  // check nr of left and right cameras:
  EXPECT_EQ(left_cameras.size(), 2);
  EXPECT_EQ(right_cameras.size(), 2);

  for (size_t i = 0; i < 2; i++) {
    Camera expectedLeft((poses.at(i).pose).compose(body_P_leftCam), Kleft);
    Camera actualLeft = left_cameras.at(i);
    EXPECT_TRUE(assert_equal(expectedLeft, actualLeft));

    Camera expectedRight((poses.at(i).pose).compose(body_P_rightCam), Kright);
    Camera actualRight = right_cameras.at(i);
    EXPECT_TRUE(assert_equal(expectedRight, actualRight));
  }
}

/* ************************************************************************* */
TEST(FeatureSelector, DISABLED_createPrior1) {
  // this is mainly to confer that covariances in gtsam are in local frame
  // and that the block structure of the covariance is what we ask for [pose,
  // vel, biases] we test two main things: 1) the covariances of two poses
  // connected by a (almost noiseless) between factor are the same after
  // rotating them to the global frame. NOTE: one thing we do not capture is
  // that the position uncertainty depends on the rotation uncertainty,
  // therefore this test is only working when the rotation uncertainty is
  // relatively small 2) check that WhitenInPlace works as we expect 3)
  // createPrior returns covariances in global frame

  // create toy example
  Pose3 pose0 =
      Pose3(Rot3::Ypr(-M_PI / 2, 0., -M_PI / 2), Point3(0, 0, 1));  // some pose
  Pose3 pose1 =
      Pose3(Rot3::Ypr(M_PI, 0.1, 0.3), Point3(1, 10, 1));  // some other pose
  Vector3 vel0 = Vector3(1, 1, 0);
  Vector3 vel1 = Vector3(5, 3, 1);
  imuBias::ConstantBias bias0 =
      imuBias::ConstantBias(Vector3(0.1, 0.3, 0.1), Vector3(0.2, 0.8, 0.1));
  imuBias::ConstantBias bias1 =
      imuBias::ConstantBias(Vector3(1.1, 2.3, 3.1), Vector3(1.2, 1.8, 1.1));

  NonlinearFactorGraph graph;
  // Add prior on pose0
  SharedNoiseModel noise_init_pose = noiseModel::Diagonal::Sigmas(
      (Vector(6) << 0.01, 0.02, 0.03, 4, 5, 6).finished());
  graph.push_back(boost::make_shared<PriorFactor<Pose3>>(
      Symbol('x', 0), pose0, noise_init_pose));

  // Add initial velocity priors.
  SharedNoiseModel zeroVelocityPriorNoise =
      noiseModel::Diagonal::Sigmas((Vector(3) << 7, 8, 9).finished());
  graph.push_back(boost::make_shared<PriorFactor<Vector3>>(
      Symbol('v', 0), vel0, zeroVelocityPriorNoise));

  // Add initial bias priors:
  SharedNoiseModel imu_bias_prior_noise = noiseModel::Diagonal::Sigmas(
      (Vector(6) << 10, 11, 12, 13, 14, 15).finished());
  graph.push_back(boost::make_shared<PriorFactor<imuBias::ConstantBias>>(
      Symbol('b', 0), bias0, imu_bias_prior_noise));

  double smallSigma = 1e-3;
  // add between factors on poses
  graph.push_back(boost::make_shared<BetweenFactor<Pose3>>(
      Symbol('x', 0),
      Symbol('x', 1),
      pose0.between(pose1),
      noiseModel::Isotropic::Sigma(6, smallSigma)));  // very small noise

  // add between factors on vel
  graph.push_back(boost::make_shared<BetweenFactor<Vector3>>(
      Symbol('v', 0),
      Symbol('v', 1),
      vel1 - vel0,
      noiseModel::Isotropic::Sigma(3, smallSigma)));  // very small noise

  // add between factors on biases
  graph.push_back(boost::make_shared<BetweenFactor<imuBias::ConstantBias>>(
      Symbol('b', 0),
      Symbol('b', 1),
      bias0.between(bias1),
      noiseModel::Isotropic::Sigma(6, smallSigma)));  // very small noise

  Values state;
  state.insert(Symbol('x', 0), pose0);
  state.insert(Symbol('x', 1), pose1);
  state.insert(Symbol('v', 0), vel0);
  state.insert(Symbol('v', 1), vel1);
  state.insert(Symbol('b', 0), bias0);
  state.insert(Symbol('b', 1), bias1);
  // now let us get the covariance on pose1:
  // we expect this to be the same as the one on pose0 (since the between is
  // almost noiseless) but rotated in the frame of pose1:
  Marginals marginals(graph, state, Marginals::Factorization::CHOLESKY);

  // local covariance state 0
  KeyVector keys0;
  keys0.push_back(Symbol('x', 0));
  keys0.push_back(Symbol('v', 0));
  keys0.push_back(Symbol('b', 0));
  // return the marginal covariance matrix: SORTED KEYS!! [b v x]
  Matrix cov0 = UtilsOpenCV::Covariance_bvx2xvb(
      marginals.jointMarginalCovariance(keys0).fullMatrix());

  // local covariance state 1
  KeyVector keys1;
  keys1.push_back(Symbol('x', 1));
  keys1.push_back(Symbol('v', 1));
  keys1.push_back(Symbol('b', 1));
  // return the marginal covariance matrix: SORTED KEYS!!
  Matrix cov1 = UtilsOpenCV::Covariance_bvx2xvb(
      marginals.jointMarginalCovariance(keys1).fullMatrix());

  // NOTE:
  // if pose1 = pose0 the following is true
  // NOTE: EXPECT_TRUE(assert_equal(cov0,cov1,0.01));

  /////////////////////////////////////////////////////////////////////////////////
  // 1) compare covariances after transforming them to global frame
  // If the poses are different we have to compare in global frame
  Matrix R0 = Matrix::Identity(15, 15);
  R0.block<3, 3>(0, 0) = pose0.rotation().matrix();
  R0.block<3, 3>(3, 3) = pose0.rotation().matrix();
  Matrix cov0_global = R0 * cov0 * R0.transpose();

  Matrix R1 = Matrix::Identity(15, 15);
  Matrix3 rot1 =
      pose1.rotation().matrix();  // (pose0.between(pose1)).rotation().matrix();
  R1.block<3, 3>(0, 0) = rot1;
  R1.block<3, 3>(3, 3) = rot1;
  Matrix cov1_global = R1 * cov1 * R1.transpose();

  // large tolerance since covariances differ by smallSigma noise anyway
  // NOTE: the following is true only if the noise on the
  EXPECT_TRUE(assert_equal(cov0_global, cov1_global, 0.1));

  /////////////////////////////////////////////////////////////////////////////////
  // 2) understand WhitenInPlace
  noiseModel::Gaussian::shared_ptr noisePrior =
      noiseModel::Gaussian::Covariance(cov1_global);
  Matrix A = Matrix::Identity(15, 15);
  noisePrior->WhitenInPlace(A);  // This should make A = R = sqrt info matrix
  Matrix actualHessianMatrix =
      A.transpose() * A;  // information = inverse-covariance
  Matrix expectedHessianMatrix = cov1_global.inverse();
  EXPECT_TRUE(assert_equal(expectedHessianMatrix, actualHessianMatrix, 0.1));

  /////////////////////////////////////////////////////////////////////////////////
  // 3) check output of createPrior
  FeatureSelectorData featureSelectionData;
  featureSelectionData.posesAtFutureKeyframes.push_back(StampedPose(pose1, 1));
  featureSelectionData.currentNavStateCovariance = cov1;

  vioParams.smartNoiseSigma_ =
      1;  // parameter include after the test were written
  FeatureSelector f(trackerParams, vioParams);
  JacobianFactor J = f.createPrior(featureSelectionData);
  actualHessianMatrix = J.information();  // information = inverse-covariance
  expectedHessianMatrix = (cov1_global.block<9, 9>(3, 3)).inverse();
  EXPECT_TRUE(assert_equal(expectedHessianMatrix, actualHessianMatrix, 0.1));
}

/* ************************************************************************* */
TEST(FeatureSelector, DISABLED_createMatricesLinearImuFactor) {
  // create 2 stamped pose
  StampedPose spose0 = StampedPose(
      Pose3(Rot3::Ypr(-M_PI / 2, 0., -M_PI / 2), Point3(0, 0, 1)), 0);
  StampedPose spose1 =
      StampedPose(Pose3(Rot3::Ypr(M_PI, 0.1, 0.3), Point3(1, 10, 1)), 0.5);

  VioFrontEndParams trackerParams2 = VioFrontEndParams();
  FeatureSelectorParams feature_select_params;
  // fake imu rate to make problem simpler
  feature_select_params.featureSelectionImuRate_ = 0.1;

  VioBackEndParams vioParams2 = VioBackEndParams();
  vioParams2.smartNoiseSigma_ = 1000;

  Matrix Ai_actual, imuCov;
  FeatureSelector f(trackerParams2, vioParams2);
  tie(Ai_actual, imuCov) = f.createMatricesLinearImuFactor(spose0, spose1);

  double delta = 0.1;

  ///////////////////////////////////////////////////////////////////////////
  // TEST Ai: we can obtain it as Ai = A * A * ... * A
  Matrix Ai_expected = Matrix::Identity(9, 9);
  Rot3 rotij = (spose0.pose.between(spose1.pose)).rotation();
  const Matrix3 R_k_kp1 = Rot3::Expmap(Rot3::Logmap(rotij) / 5).matrix();
  Matrix3 Rk = spose0.pose.rotation().matrix();

  Matrix imuCov_expected = Matrix::Zero(9, 9);
  Matrix measNoiseCov = Matrix::Zero(9, 9);
  measNoiseCov.block<3, 3>(0, 0) = f.integrationVar_ * I_3x3;
  measNoiseCov.block<3, 3>(3, 3) = f.accVarianceDiscTime_ * I_3x3;
  measNoiseCov.block<3, 3>(6, 6) = f.biasAccVarianceDiscTime_ * I_3x3;

  for (size_t k = 0; k < 5;
       k++) {  // in 1 second we get 5 measurements at rate 0.1

    // Note: we integrate forward, hence at time j, we only have measurement of
    // time j-1
    Matrix A_k_kp1 = Matrix::Zero(9, 9);  // system matrix for single time step
    A_k_kp1.block<3, 9>(0, 0) << I_3x3, delta * I_3x3,
        -0.5 * (delta * delta) * Rk;
    A_k_kp1.block<3, 9>(3, 0) << Z_3x3, I_3x3, -delta * Rk;
    A_k_kp1.block<3, 9>(6, 0) << Z_3x3, Z_3x3, I_3x3;
    Ai_expected = A_k_kp1 * Ai_expected;

    // Propagate covariance in Kalman filter style
    // Noise coefficient matrix: multiplies noiseAcc and noiseBiasAcc
    Matrix C_k_kp1 = Matrix::Zero(9, 9);
    C_k_kp1.block<3, 9>(0, 0) << I_3x3, -0.5 * (delta * delta) * Rk, Z_3x3;
    C_k_kp1.block<3, 9>(3, 0) << Z_3x3, -delta * Rk, Z_3x3;
    C_k_kp1.block<3, 9>(6, 0) << Z_3x3, Z_3x3, I_3x3;
    imuCov_expected = A_k_kp1 * imuCov_expected * A_k_kp1.transpose() +
                      C_k_kp1 * measNoiseCov * C_k_kp1.transpose();
    // update rotation
    Rk = Rk * R_k_kp1;
  }
  Ai_expected =
      -Ai_expected;  // because we have to move it to the left-hand side

  // check that rotations are subdivided correctly: after integrating 10 times,
  // we get Rj
  EXPECT_TRUE(assert_equal(Rk, spose1.pose.rotation().matrix(), 1e-8));

  // check that building A incrementally gives the same result as batch creation
  EXPECT_TRUE(assert_equal(Ai_expected, Ai_actual, 1e-8));

  // check that building covariance incrementally gives the same result as batch
  // creation NOTE: we do not capture correlation with bias evolution hence we
  // need to zero out those blocks Same as difference between imu factor and
  // combined Imu factor
  imuCov_expected.block<6, 3>(0, 6) = Matrix::Zero(6, 3);
  imuCov_expected.block<3, 6>(6, 0) = Matrix::Zero(3, 6);
  EXPECT_TRUE(assert_equal(imuCov_expected, imuCov, 1e-1));
}

/* ************************************************************************* */
TEST(FeatureSelector, DISABLED_createOmegaBarImu) {
  // create 3 stamped pose
  StampedPose spose0 =
      StampedPose(Pose3(Rot3::Ypr(0.2, 0.4, 0.5), Point3(0, 0, 1)), 0);
  StampedPose spose1 =
      StampedPose(Pose3(Rot3::Ypr(0.5, 0.5, 0.3), Point3(1, 10, 1)), 0.5);
  StampedPose spose2 =
      StampedPose(Pose3(Rot3::Ypr(0.1, 0.2, 0.3), Point3(0.1, 0.1, 0.1)), 1);

  // create featureSelectionData
  FeatureSelectorData featureSelectionData;
  featureSelectionData.posesAtFutureKeyframes.push_back(spose0);
  featureSelectionData.posesAtFutureKeyframes.push_back(spose1);
  featureSelectionData.posesAtFutureKeyframes.push_back(spose2);
  featureSelectionData.currentNavStateCovariance = Matrix::Identity(15, 15);

  // create OmegaBar
  vioParams.smartNoiseSigma_ =
      1;  // parameter include after the test were written
  FeatureSelector f(trackerParams, vioParams);
  GaussianFactorGraph gfg = f.createOmegaBarImuAndPrior(featureSelectionData);

  // check size
  EXPECT_EQ(gfg.size(), 3);  //  1 prior and 2 linear imu factors

  // check keys:
  FastVector<Key> keys0 = gfg.at(0)->keys();
  EXPECT_EQ(keys0.size(), 1);  // first factor is a prior

  FastVector<Key> keys1 = gfg.at(1)->keys();
  EXPECT_EQ(keys1.size(), 2);  // linear imu factor
  EXPECT_EQ(keys1[0] == 0 && keys1[1], 1);

  FastVector<Key> keys2 = gfg.at(2)->keys();
  EXPECT_EQ(keys2.size(), 2);  // linear imu factor
  EXPECT_EQ(keys2[0] == 1 && keys2[1], 2);
}

typedef PinholeCamera<Cal3_S2> Camera;
/* ************************************************************************* */
TEST(FeatureSelector, DISABLED_GetVersorIfInFOV) {
  // create a camera
  Camera cam(body_P_leftCam, Cal3_S2(500, 500, 0.1, 640 / 2, 480 / 2));

  // reproject some points *in* FOV
  double depth = 2;
  // this falls an epsilon outside, so we'll try less extreme conditions
  // Point3 p = cam.backproject(Point2(0,0), depth);

  // CHECK points inside fov
  Point3 p;
  for (size_t i = 0; i < 4; i++) {
    switch (i) {
      case 0:
        p = cam.backproject(Point2(1, 1), depth);
        break;
      case 1:
        p = cam.backproject(Point2(639, 480), depth);
        break;
      case 2:
        p = cam.backproject(Point2(320, 200), depth);
        break;
      case 3:
        p = cam.backproject(Point2(640, 0), depth);
        break;
    }
    // check that points in FOV are calibrated correctly
    EXPECT_TRUE(assert_equal(Unit3((cam.pose().transformTo(p)).vector()),
                             *FeatureSelector::GetVersorIfInFOV(cam, p)));

    // check that point far away does not pass check (set max distance = 1m)
    EXPECT_TRUE(!FeatureSelector::GetVersorIfInFOV(cam, p, 1.0));
  }
  // CHECK points outside fov
  for (size_t i = 0; i < 4; i++) {
    switch (i) {
      case 0:
        p = cam.backproject(Point2(-1, -1), depth);
        break;
      case 1:
        p = cam.backproject(Point2(641, 480), depth);
        break;
      case 2:
        p = cam.backproject(Point2(-320, 200), depth);
        break;
      case 3:
        p = cam.backproject(Point2(641, 0), depth);
        break;
    }
    // check that points in FOV are calibrated correctly
    EXPECT_TRUE(!FeatureSelector::GetVersorIfInFOV(cam, p));
  }
}

static const Cal3_S2 K = Cal3_S2(500, 500, 0.1, 640 / 2, 480 / 2);
/* ************************************************************************* */
TEST(FeatureSelector, DISABLED_createLinearVisionFactor_no_parallax) {
  // create 3 stamped pose
  Pose3 pose0 = Pose3(Rot3::Ypr(0.2, 0.4, 0.5), Point3(0, 0, 1));
  StampedPose spose0 = StampedPose(pose0, 0);
  StampedPose spose1 = StampedPose(pose0, 0.5);  // same pose

  // create featureSelectionData
  FeatureSelectorData featureSelectionData;
  featureSelectionData.posesAtFutureKeyframes.push_back(spose0);
  featureSelectionData.posesAtFutureKeyframes.push_back(spose1);
  featureSelectionData.left_undistRectCameraMatrix = K;
  featureSelectionData.right_undistRectCameraMatrix = K;

  vioParams.smartNoiseSigma_ =
      1;  // parameter include after the test were written
  FeatureSelector f(trackerParams, vioParams);
  Cameras left_cameras, right_cameras;
  tie(left_cameras, right_cameras) = f.getCameras(featureSelectionData);

  // create a set of Jacobian factors, then eliminate points and get the same
  // matrix
  Camera cam(spose0.pose, K);
  Point3 pworld_l =
      cam.backproject(Point2(320, 200), 2.0);  // backprojected 2 meters away

  // check that points in FOV are calibrated correctly
  EXPECT_TRUE(
      FeatureSelector::GetVersorIfInFOV(Camera(spose1.pose, K), pworld_l));

  // get actual factor
  double time1 = 0, time2 = 0, time3 = 0;
  HessianFactor::shared_ptr hFactor = f.createLinearVisionFactor(
      pworld_l, left_cameras, right_cameras, time1, time2, time3);

  // check that we got an empty factor
  EXPECT_TRUE(assert_equal(HessianFactor(), *hFactor.get()));
}

/* ************************************************************************* */
TEST(FeatureSelector, DISABLED_createLinearVisionFactor_And_SchurComplement) {
  // create 3 stamped pose
  Pose3 pose0 = Pose3(Rot3::Ypr(0.2, 0.4, 0.5), Point3(0, 0, 1));
  StampedPose spose0 = StampedPose(pose0, 0);
  StampedPose spose1 =
      StampedPose(pose0.compose(Pose3(Rot3(), Point3(0.2, 0, 0))), 0.5);
  StampedPose spose2 =
      StampedPose(pose0.compose(Pose3(Rot3(), Point3(0.5, 0, 0))), 1);

  // create featureSelectionData
  FeatureSelectorData featureSelectionData;
  featureSelectionData.posesAtFutureKeyframes.push_back(spose0);
  featureSelectionData.posesAtFutureKeyframes.push_back(spose1);
  featureSelectionData.posesAtFutureKeyframes.push_back(spose2);
  featureSelectionData.left_undistRectCameraMatrix = K;
  featureSelectionData.right_undistRectCameraMatrix = K;

  vioParams.smartNoiseSigma_ =
      1;  // parameter include after the test were written
  FeatureSelector f(trackerParams, vioParams);
  Cameras left_cameras, right_cameras;
  tie(left_cameras, right_cameras) = f.getCameras(featureSelectionData);

  // create a set of Jacobian factors, then eliminate points and get the same
  // matrix
  Camera cam(spose0.pose, K);
  Point3 pworld_l =
      cam.backproject(Point2(320, 200), 2.0);  // backprojected 2 meters away

  // check that points in FOV are calibrated correctly
  EXPECT_TRUE(
      FeatureSelector::GetVersorIfInFOV(Camera(spose1.pose, K), pworld_l));
  EXPECT_TRUE(
      FeatureSelector::GetVersorIfInFOV(Camera(spose2.pose, K), pworld_l));

  double time1 = 0, time2 = 0, time3 = 0;
  HessianFactor::shared_ptr hFactor = f.createLinearVisionFactor(
      pworld_l, left_cameras, right_cameras, time1, time2, time3);
  Matrix actualHessian = hFactor->information();  // NOTE: he we assume that the
                                                  // keys are in the right order

  // create graph Jacobian factors corresponding to projection measurements:
  GaussianFactorGraph gfg;
  Key l0 = 10;  // a key
  for (size_t i = 0; i < 3;
       i++) {  // for each camera we create 2 jacobian factors (left, right)
    for (size_t j = 0; j < 2; j++) {  // for left and right
      Pose3 pose = featureSelectionData.posesAtFutureKeyframes.at(i).pose;
      Unit3 uij = Unit3(pose.transformTo(pworld_l).vector());
      Matrix3 M33 = uij.skew() * pose.rotation().transpose();
      Matrix M39 = Matrix::Zero(3, 9);
      M39.block<3, 3>(0, 0) = -M33;
      gfg.push_back(JacobianFactor(i, M39, l0, M33, Vector3::Zero()));
    }
  }
  // now get the Hessian out of the graph:
  Ordering ordering = Ordering(list_of(0)(1)(2)(10));  // point last
  Matrix expectedJacobianWithPoint = gfg.jacobian(ordering).first;
  // expected
  Matrix F = expectedJacobianWithPoint.block<18, 27>(0, 0);
  Matrix E = expectedJacobianWithPoint.block<18, 3>(0, 27);

  Matrix expectedHessian =
      F.transpose() * F -
      F.transpose() * E * (E.transpose() * E).inverse() * E.transpose() * F;

  // check
  EXPECT_TRUE(assert_equal(expectedHessian, actualHessian));
}

/* ************************************************************************* */
// helper function
Matrix schurComplementTest(Point3 pworld_l,
                           vector<StampedPose> posesAtFutureKeyframes,
                           Pose3 b_P_LCam,
                           Pose3 b_P_RCam) {
  // create graph Jacobian factors corresponding to projection measurements:
  GaussianFactorGraph gfg;
  Key l0 = 10;  // a key
  for (size_t i = 0; i < posesAtFutureKeyframes.size();
       i++) {  // for each camera we create 2 jacobian factors (left, right)
    for (size_t j = 0; j < 2; j++) {  // for left and right

      Pose3 pose;
      if (j == 0)
        pose = posesAtFutureKeyframes.at(i).pose.compose(b_P_LCam);
      else
        pose = posesAtFutureKeyframes.at(i).pose.compose(b_P_RCam);

      Unit3 uij = Unit3(pose.transformTo(pworld_l).vector());
      Matrix3 M33 = uij.skew() * pose.rotation().transpose();
      Matrix M39 = Matrix::Zero(3, 9);
      M39.block<3, 3>(0, 0) = -M33;
      gfg.push_back(JacobianFactor(i, M39, l0, M33, Vector3::Zero()));
    }
  }
  // now get the Hessian out of the graph:
  Ordering ordering = Ordering(list_of(0)(1)(2)(10));  // point last
  Matrix expectedJacobianWithPoint = gfg.jacobian(ordering).first;
  // expected
  Matrix F = expectedJacobianWithPoint.block<18, 27>(0, 0);
  Matrix E = expectedJacobianWithPoint.block<18, 3>(0, 27);

  Matrix expectedHessian =
      F.transpose() * F -
      F.transpose() * E * (E.transpose() * E).inverse() * E.transpose() * F;
  return expectedHessian;
}

/* ************************************************************************* */
TEST(FeatureSelector, DISABLED_createLinearVisionFactor_body_P_cam) {
  const Pose3 b_P_LCam =
      Pose3(Rot3::Ypr(-M_PI / 2, 0., -M_PI / 2), Point3(0, 0, 1));
  const Pose3 b_P_RCam =
      b_P_LCam.compose(Pose3(Rot3(), Point3(0.1, 0, 0)));  // some baseline

  // create 3 stamped pose
  Pose3 pose0 = Pose3(Rot3::Ypr(0.2, 0.4, 0.5), Point3(0, 0, 1));
  StampedPose spose0 = StampedPose(pose0, 0);
  StampedPose spose1 =
      StampedPose(pose0.compose(Pose3(Rot3(), Point3(0.2, 0, 0))), 0.5);
  StampedPose spose2 =
      StampedPose(pose0.compose(Pose3(Rot3(), Point3(0.5, 0, 0))), 1);

  // create featureSelectionData
  FeatureSelectorData featureSelectionData;
  featureSelectionData.body_P_leftCam = b_P_LCam;
  featureSelectionData.body_P_rightCam = b_P_RCam;
  featureSelectionData.posesAtFutureKeyframes.push_back(spose0);
  featureSelectionData.posesAtFutureKeyframes.push_back(spose1);
  featureSelectionData.posesAtFutureKeyframes.push_back(spose2);
  featureSelectionData.left_undistRectCameraMatrix = K;
  featureSelectionData.right_undistRectCameraMatrix = K;

  vioParams.smartNoiseSigma_ =
      1;  // parameter include after the test were written
  FeatureSelector f(trackerParams, vioParams);
  Cameras left_cameras, right_cameras;
  tie(left_cameras, right_cameras) = f.getCameras(featureSelectionData);

  // create a set of Jacobian factors, then eliminate points and get the same
  // matrix
  Camera cam(spose0.pose.compose(b_P_LCam), K);
  Point3 pworld_l =
      cam.backproject(Point2(320, 200), 2.0);  // backprojected 2 meters away

  // check that points in FOV are calibrated correctly
  EXPECT_TRUE(FeatureSelector::GetVersorIfInFOV(
      Camera(spose1.pose.compose(b_P_LCam), K), pworld_l));
  EXPECT_TRUE(FeatureSelector::GetVersorIfInFOV(
      Camera(spose2.pose.compose(b_P_LCam), K), pworld_l));
  EXPECT_TRUE(FeatureSelector::GetVersorIfInFOV(
      Camera(spose1.pose.compose(b_P_RCam), K), pworld_l));
  EXPECT_TRUE(FeatureSelector::GetVersorIfInFOV(
      Camera(spose2.pose.compose(b_P_RCam), K), pworld_l));

  double time1 = 0, time2 = 0, time3 = 0;
  HessianFactor::shared_ptr hFactor = f.createLinearVisionFactor(
      pworld_l, left_cameras, right_cameras, time1, time2, time3);
  Matrix actualHessian = hFactor->information();  // NOTE: he we assume that the
                                                  // keys are in the right order

  Matrix expectedHessian =
      schurComplementTest(pworld_l,
                          featureSelectionData.posesAtFutureKeyframes,
                          b_P_LCam,
                          b_P_RCam);

  // check
  EXPECT_TRUE(assert_equal(expectedHessian, actualHessian));
}

/* ************************************************************************* */
// helper function
GaussianFactorGraph::shared_ptr createOmegaBarTest() {
  // create 3 stamped pose
  Pose3 pose0 = Pose3(Rot3::Ypr(0.2, 0.4, 0.5), Point3(0, 0, 1));
  StampedPose spose0 = StampedPose(pose0, 0);
  StampedPose spose1 = StampedPose(
      pose0.compose(Pose3(Rot3::Ypr(0.02, 0.04, 0.05), Point3(0.2, 0, 0))),
      0.5);

  // create featureSelectionData
  FeatureSelectorData featureSelectionData;
  featureSelectionData.posesAtFutureKeyframes.push_back(spose0);
  featureSelectionData.posesAtFutureKeyframes.push_back(spose1);
  featureSelectionData.currentNavStateCovariance =
      0.0001 * Matrix::Identity(15, 15);
  featureSelectionData.left_undistRectCameraMatrix = K;
  featureSelectionData.right_undistRectCameraMatrix = K;
  Camera cam(spose0.pose, K);
  Point3 pworld_l =
      cam.backproject(Point2(320, 200), 2.0);  // backprojected 2 meters away
  featureSelectionData.keypoints_3d.push_back(
      pose0.transformTo(pworld_l));  // convert to local frame
  featureSelectionData.keypointLife.push_back(3);

  // instantiate selector
  VioBackEndParams vp = VioBackEndParams();
  vp.smartNoiseSigma_ = 1000;
  FeatureSelector f(trackerParams, vp);
  Cameras left_cameras, right_cameras;
  tie(left_cameras, right_cameras) = f.getCameras(featureSelectionData);

  // create OmegaBar
  return f.createOmegaBar(featureSelectionData, left_cameras, right_cameras);
}
/* ************************************************************************* */
TEST(FeatureSelector, DISABLED_createOmegaBar) {
  // get gaussian factor graph by calling createOmegaBar (done inside function
  // to avoid more copy-paste)
  GaussianFactorGraph::shared_ptr gfg = createOmegaBarTest();

  // check keys:
  FastVector<Key> keys0 = gfg->at(0)->keys();
  EXPECT_EQ(keys0.size(), 2);
  EXPECT_EQ(
      keys0[0],
      0 && keys0[1] == 1);  // single factor, including imu, prior, and vision
}

/* ************************************************************************* */
TEST(FeatureSelector, DISABLED_evaluateGain_det) {
  // get some gaussian factor graph
  GaussianFactorGraph::shared_ptr gfg = createOmegaBarTest();

  // some jacobian to facilitate creation of Hessian factor
  JacobianFactor J = JacobianFactor(0,
                                    1 * Matrix::Identity(3, 9),
                                    1,
                                    1 * Matrix::Identity(3, 9),
                                    Vector3::Zero());
  HessianFactor::shared_ptr H = boost::make_shared<HessianFactor>(J);

  // test with actual hessian factor
  {
    // expected
    GaussianFactorGraph::shared_ptr gfg_H = gfg;
    gfg_H->push_back(H);
    Matrix expectedHessian = gfg_H->hessian().first;
    double expectedLogDet = log(expectedHessian.determinant());

    bool useDenseMatrices = true;
    for (size_t denseOrNot = 0; denseOrNot < 2; denseOrNot++) {
      if (denseOrNot == 1) useDenseMatrices = false;

      // actual
      double actualDet = FeatureSelector::EvaluateGain(
          gfg,
          H,
<<<<<<< HEAD
          VioFrontEndParams::FeatureSelectionCriterion::LOGDET,
=======
          FeatureSelectorParams::FeatureSelectionCriterion::LOGDET,
>>>>>>> bceed720
          useDenseMatrices);
      EXPECT_NEAR(expectedLogDet,
                  actualDet,
                  expectedLogDet * 1e-3);  // relative tolerance
      // compare against matlab determinant:
      EXPECT_NEAR(log(5.591685310658876e+79),
                  actualDet,
                  expectedLogDet * 1e-3);  // determinant should be large

      // actual2: call it again and make sure we did not mess up gfg inside the
      // function
      actualDet = FeatureSelector::EvaluateGain(
          gfg,
          H,
<<<<<<< HEAD
          VioFrontEndParams::FeatureSelectionCriterion::LOGDET,
=======
          FeatureSelectorParams::FeatureSelectionCriterion::LOGDET,
>>>>>>> bceed720
          useDenseMatrices);
      EXPECT_NEAR(expectedLogDet,
                  actualDet,
                  expectedLogDet * 1e-3);  // relative tolerance
      EXPECT_NEAR(log(5.591685310658876e+79),
                  actualDet,
                  expectedLogDet * 1e-3);  // determinant should be large
    }
  }
  // test with empty hessian factor
  {
    bool useDenseMatrices = true;
    for (size_t denseOrNot = 0; denseOrNot < 2; denseOrNot++) {
      if (denseOrNot == 1) useDenseMatrices = false;

      // expected
      Matrix expectedHessian = gfg->hessian().first;
      double expectedLogDet = log(expectedHessian.determinant());

      // actual
      double actualDet = FeatureSelector::EvaluateGain(
          gfg,
          boost::make_shared<HessianFactor>(),
<<<<<<< HEAD
          VioFrontEndParams::FeatureSelectionCriterion::LOGDET,
=======
          FeatureSelectorParams::FeatureSelectionCriterion::LOGDET,
>>>>>>> bceed720
          useDenseMatrices);
      EXPECT_NEAR(expectedLogDet,
                  actualDet,
                  expectedLogDet * 1e-3);  // relative tolerance
    }
  }
}

/* ************************************************************************* */
TEST(FeatureSelector, DISABLED_lowerBound) {
  double numericalUpperBound = std::numeric_limits<double>::max();
  // min instead will return a tiny positive number.
  double numericalLowerBound = -numericalUpperBound;
  EXPECT_EQ(numericalLowerBound, numericalLowerBound);  // same as itself
  EXPECT_TRUE(numericalLowerBound != -1);  // different from a negative number
  EXPECT_TRUE(numericalLowerBound != +1);  // different from a positive number
  EXPECT_LT(numericalLowerBound, -1000);   // smaller than a negative number
  EXPECT_LT(numericalLowerBound, 0.1);     // smaller than a positive number
  LOG(INFO) << "numericalLowerBound " << numericalLowerBound << endl;
}

/* ************************************************************************* */
TEST(FeatureSelector, DISABLED_upperBound) {
  double numericalUpperBound = std::numeric_limits<double>::max();
  // min instead will return a tiny positive number.
  double numericalLowerBound = -numericalUpperBound;
  EXPECT_EQ(numericalUpperBound, numericalUpperBound);  // same as itself
  EXPECT_TRUE(numericalUpperBound != -1);    // different from a negative number
  EXPECT_TRUE(numericalUpperBound != +1);    // different from a positive number
  EXPECT_TRUE(numericalUpperBound > -1000);  // larger than a negative number
  EXPECT_TRUE(numericalUpperBound > 1000);   // larger than a positive number
  LOG(INFO) << "numericalUpperBound " << numericalUpperBound << endl;
}

/* ************************************************************************* */
<<<<<<< HEAD
TEST(FeatureSelector, logget) {
  Matrix M = (Matrix(5, 5) << 0.0874197,
              -0.0030860,
              0.0116969,
              0.0081463,
              0.0048741,
              -0.0030860,
              0.0872727,
              0.0183073,
              0.0125325,
              -0.0037363,
              0.0116969,
              0.0183073,
              0.0966217,
              0.0103894,
              -0.0021113,
              0.0081463,
              0.0125325,
              0.0103894,
              0.0747324,
              0.0036415,
              0.0048741,
              -0.0037363,
              -0.0021113,
              0.0036415,
              0.0909464)
=======
TEST(FeatureSelector, DISABLED_logget) {
  Matrix M = (Matrix(5, 5) << 0.0874197, -0.0030860, 0.0116969, 0.0081463,
              0.0048741, -0.0030860, 0.0872727, 0.0183073, 0.0125325,
              -0.0037363, 0.0116969, 0.0183073, 0.0966217, 0.0103894,
              -0.0021113, 0.0081463, 0.0125325, 0.0103894, 0.0747324, 0.0036415,
              0.0048741, -0.0037363, -0.0021113, 0.0036415, 0.0909464)
>>>>>>> bceed720
                 .finished();

  double expected = log(M.determinant());
  double actual = FeatureSelector::Logdet(M);
  EXPECT_NEAR(expected, actual, fabs(expected) * 1e-3);
}

/* ************************************************************************* */
<<<<<<< HEAD
TEST(FeatureSelector, smallestEig) {
  Matrix M = (Matrix(5, 5) << 0.0874197,
              -0.0030860,
              0.0116969,
              0.0081463,
              0.0048741,
              -0.0030860,
              0.0872727,
              0.0183073,
              0.0125325,
              -0.0037363,
              0.0116969,
              0.0183073,
              0.0966217,
              0.0103894,
              -0.0021113,
              0.0081463,
              0.0125325,
              0.0103894,
              0.0747324,
              0.0036415,
              0.0048741,
              -0.0037363,
              -0.0021113,
              0.0036415,
              0.0909464)
=======
TEST(FeatureSelector, DISABLED_smallestEig) {
  Matrix M = (Matrix(5, 5) << 0.0874197, -0.0030860, 0.0116969, 0.0081463,
              0.0048741, -0.0030860, 0.0872727, 0.0183073, 0.0125325,
              -0.0037363, 0.0116969, 0.0183073, 0.0966217, 0.0103894,
              -0.0021113, 0.0081463, 0.0125325, 0.0103894, 0.0747324, 0.0036415,
              0.0048741, -0.0037363, -0.0021113, 0.0036415, 0.0909464)
>>>>>>> bceed720
                 .finished();

  double expectedEig, actualEig;
  Vector expectedVect, actualVect;
  int expectedRank, actualRank;

  boost::tie(expectedRank, expectedEig, expectedVect) =
      FeatureSelector::SmallestEigs(M);

  boost::tie(actualRank, actualEig, actualVect) =
      FeatureSelector::SmallestEigsPowerIter(M);

  EXPECT_NEAR(expectedEig, actualEig, fabs(expectedEig) * 1e-3);
  EXPECT_TRUE(assert_equal(expectedVect, actualVect, 1e-2));
  // cout << "expectedVect " << expectedVect.transpose() << endl;
  // cout << "actualVect " << actualVect.transpose() << endl;
}

/* ************************************************************************* */
TEST(FeatureSelector, DISABLED_evaluateGain_minEig) {
  // get some gaussian factor graph
  GaussianFactorGraph::shared_ptr gfg = createOmegaBarTest();

  // some jacobian to facilitate creation of Hessian factor
  JacobianFactor J = JacobianFactor(0,
                                    1 * Matrix::Identity(3, 9),
                                    1,
                                    1 * Matrix::Identity(3, 9),
                                    Vector3::Zero());
  HessianFactor::shared_ptr H = boost::make_shared<HessianFactor>(J);

  // test with actual hessian factor
  {
    // expected
    GaussianFactorGraph::shared_ptr gfg_H = createOmegaBarTest();
    gfg_H->push_back(H);
    Matrix expectedHessian = gfg_H->hessian().first;
    // NOTE: singular value of H (symm and positive definite) = eig H
    int rank;
    double expectedMinEig;
    Vector eigVector;
    boost::tie(rank, expectedMinEig, eigVector) = DLT(expectedHessian);
    EXPECT_NEAR(2.990918403930777e+03,
                expectedMinEig,
                expectedMinEig * 1e-4);  // relative tolerance

    bool useDenseMatrices = true;
    for (size_t denseOrNot = 0; denseOrNot < 2; denseOrNot++) {
      if (denseOrNot == 1) useDenseMatrices = false;

      // actual
      double actualMinEig = FeatureSelector::EvaluateGain(
          gfg,
          H,
<<<<<<< HEAD
          VioFrontEndParams::FeatureSelectionCriterion::MIN_EIG,
=======
          FeatureSelectorParams::FeatureSelectionCriterion::MIN_EIG,
>>>>>>> bceed720
          useDenseMatrices);
      EXPECT_NEAR(expectedMinEig,
                  actualMinEig,
                  expectedMinEig * 1e-4);  // relative tolerance

      // actual2: call it again and make sure we did not mess up gfg inside the
      // function
      actualMinEig = FeatureSelector::EvaluateGain(
          gfg,
          H,
<<<<<<< HEAD
          VioFrontEndParams::FeatureSelectionCriterion::MIN_EIG,
=======
          FeatureSelectorParams::FeatureSelectionCriterion::MIN_EIG,
>>>>>>> bceed720
          useDenseMatrices);
      EXPECT_NEAR(expectedMinEig,
                  actualMinEig,
                  expectedMinEig * 1e-4);  // relative tolerance
    }
  }
  // test with empty hessian factor
  {
    bool useDenseMatrices = true;
    for (size_t denseOrNot = 0; denseOrNot < 2; denseOrNot++) {
      if (denseOrNot == 1) useDenseMatrices = false;
      // expected
      Matrix expectedHessian = gfg->hessian().first;
      int rank;
      double expectedMinEig;
      Vector eigVector;
      boost::tie(rank, expectedMinEig, eigVector) = DLT(expectedHessian);

      // actual
      double actualMinEig = FeatureSelector::EvaluateGain(
          gfg,
          boost::make_shared<HessianFactor>(),
<<<<<<< HEAD
          VioFrontEndParams::FeatureSelectionCriterion::MIN_EIG,
=======
          FeatureSelectorParams::FeatureSelectionCriterion::MIN_EIG,
>>>>>>> bceed720
          useDenseMatrices);
      EXPECT_NEAR(expectedMinEig,
                  actualMinEig,
                  expectedMinEig * 1e-4);  // relative tolerance
    }
  }
}

/* ************************************************************************* */
TEST(FeatureSelector, DISABLED_greedyAlgorithm) {
  // Create Omega bar
  GaussianFactorGraph::shared_ptr OmegaBar = createOmegaBarTest();

  // create N = 10 fake Deltas
  vector<HessianFactor::shared_ptr> Deltas;
  for (size_t i = 0; i < 10; i++) {
    // create the best
    double c;
    switch (i) {
      case 3:
        c = 11;
        break;
      case 5:
        c = 12;
        break;
      case 7:
        c = 21;
        break;
      case 8:
        c = 12;
        break;
      case 9:
        c = 10;
        break;
      default:
        c = double(i);
    }
    Deltas.push_back(boost::make_shared<HessianFactor>(
        HessianFactor(0,
                      1,
                      c * Matrix::Identity(9, 9),
                      Matrix::Zero(9, 9),
                      Vector::Zero(9),
                      c * Matrix::Identity(9, 9),
                      Vector::Zero(9),
                      0.0)));
  }

  // we want to select the 5 best
  int need_n_corners = 5;

  // check max min eig selection
  vector<size_t> actualEig;
  vector<double> actualGainEig;
  tie(actualEig, actualGainEig) = FeatureSelector::GreedyAlgorithm(
      OmegaBar,
      Deltas,
      need_n_corners,
<<<<<<< HEAD
      VioFrontEndParams::FeatureSelectionCriterion::MIN_EIG);
=======
      FeatureSelectorParams::FeatureSelectionCriterion::MIN_EIG);
>>>>>>> bceed720
  // check
  sort(actualEig.begin(), actualEig.end());  // to facilitate comparison
  EXPECT_NEAR(actualEig[0], 3, 1e-3);
  EXPECT_NEAR(actualEig[1], 5, 1e-3);
  EXPECT_NEAR(actualEig[2], 7, 1e-3);
  EXPECT_NEAR(actualEig[3], 8, 1e-3);
  EXPECT_NEAR(actualEig[4], 9, 1e-3);
  EXPECT_EQ(actualEig.size(), 5);

  // check max det selection
  vector<size_t> actualDet;
  vector<double> actualGainDet;
  tie(actualDet, actualGainDet) = FeatureSelector::GreedyAlgorithm(
      OmegaBar,
      Deltas,
      need_n_corners,
<<<<<<< HEAD
      VioFrontEndParams::FeatureSelectionCriterion::LOGDET);
=======
      FeatureSelectorParams::FeatureSelectionCriterion::LOGDET);
>>>>>>> bceed720
  // check
  sort(actualDet.begin(), actualDet.end());  // to facilitate comparison
  EXPECT_NEAR(actualDet[0], 3, 1e-3);
  EXPECT_NEAR(actualDet[1], 5, 1e-3);
  EXPECT_NEAR(actualDet[2], 7, 1e-3);
  EXPECT_NEAR(actualDet[3], 8, 1e-3);
  EXPECT_NEAR(actualDet[4], 9, 1e-3);
  EXPECT_EQ(actualDet.size(), 5);
}

/* ************************************************************************* */
TEST(FeatureSelector, DISABLED_createDeltas) {
  // create 3 stamped pose
  Pose3 pose0 = Pose3(Rot3::Ypr(0.2, 0.4, 0.5), Point3(0, 0, 1));
  StampedPose spose0 = StampedPose(pose0, 0);
  StampedPose spose1 =
      StampedPose(pose0.compose(Pose3(Rot3(), Point3(0.3, 0, 0))), 0.5);
  StampedPose spose2 =
      StampedPose(pose0.compose(Pose3(Rot3(), Point3(0.4, 0, 0))), 1);

  // create featureSelectionData
  FeatureSelectorData featureSelectionData;
  featureSelectionData.posesAtFutureKeyframes.push_back(spose0);
  featureSelectionData.posesAtFutureKeyframes.push_back(spose1);
  featureSelectionData.posesAtFutureKeyframes.push_back(spose2);
  featureSelectionData.left_undistRectCameraMatrix = K;
  featureSelectionData.right_undistRectCameraMatrix = K;

  // add point to
  Camera cam(spose0.pose, K);
  Point3 pworld_l =
      cam.backproject(Point2(320, 200), 2.0);  // backprojected 2 meters away
  featureSelectionData.keypoints_3d.push_back(
      spose0.pose.transformTo(pworld_l));  // convert to local frame
  featureSelectionData.keypointLife.push_back(3);

  // instantiate selector
  vioParams.smartNoiseSigma_ =
      1;  // parameter include after the test were written
  FeatureSelector f(trackerParams, vioParams);
  Cameras left_cameras, right_cameras;
  tie(left_cameras, right_cameras) = f.getCameras(featureSelectionData);

  // create candidate versors that will end up in delta
  vector<Vector3> availableVersors;
  Vector3 v1 = K.calibrate(Vector3(322, 201, 1));
  v1 = v1 / v1.norm();
  availableVersors.push_back(v1);  // close to existing keypoint
  Vector3 v2 = K.calibrate(Vector3(400, 400, 1));
  v2 = v2 / v2.norm();
  availableVersors.push_back(v2);  // this should use assumed depth
  vector<double> cornerDistances;
  for (size_t i = 0; i < availableVersors.size(); i++)
    cornerDistances.push_back(0.0);

  vector<HessianFactor::shared_ptr> Deltas =
      f.createDeltas(availableVersors,
                     cornerDistances,
                     featureSelectionData,
                     left_cameras,
                     right_cameras);

  EXPECT_EQ(Deltas.size(), 2);  // 2 factors, 1 for each point

  // NOTE: WE ARE ASSUMING DISTANCE, NOT DEPTH: see the following to understand
  // difference first point is close to existing keypoint, hence the depth
  // should be the same as that point
  Point3 p1depth = cam.backproject(Point2(322, 202), 2.0);
  // check 2 types of reprojection
  Point3 p1depth_check =
      left_cameras.at(0).pose() *
      Point3(availableVersors[0] * 2.0 / availableVersors[0](2));
  EXPECT_TRUE(assert_equal(p1depth,
                           p1depth_check,
                           1e-2));  // strangely we need some tolerance here

  // however we assume norm, rather than depth:
  Point3 p1 = left_cameras.at(0).pose() * Point3(availableVersors[0] * 2.0);
  // check hessian
  Matrix expectedHessian1 = schurComplementTest(
      p1, featureSelectionData.posesAtFutureKeyframes, Pose3(), Pose3());

  // THIS FAILS NOW SINCE WE INCLUDED !hasRightPixel in FeatureSelector.h
  /*
  EXPECT_TRUE(assert_equal(expectedHessian1,Deltas[0]->information(),1e-2));

  // second point is far from existing keypoint, hence the distance should be
  the default = 5 Point3 p2 = left_cameras.at(0).pose() *
  Point3(availableVersors[1] * 5.0); Matrix expectedHessian2 =
  schurComplementTest(p2,featureSelectionData.posesAtFutureKeyframes,Pose3(),Pose3());
  EXPECT_TRUE(assert_equal(expectedHessian2,Deltas[1]->information(),1e-3));
  */
}

/* ************************************************************************* */
TEST(FeatureSelector, DISABLED_featureSelection) {
  // test feature selection with eig criterion

  const Cal3_S2 Kreal = Cal3_S2(10, 10, 0.1, 640 / 2, 480 / 2);

  // create 3 stamped pose: well crafter example
  // pose0 at origin, pose1 1 meter ahead along y, pose2 2 meter ahead
  Pose3 pose0 = Pose3();
  StampedPose spose0 = StampedPose(pose0, 0);
  StampedPose spose1 =
      StampedPose(pose0.compose(Pose3(Rot3(), Point3(0, 1, 0))), 0.5);
  StampedPose spose2 =
      StampedPose(pose0.compose(Pose3(Rot3(), Point3(0, 2, 0))), 1);

  // camera estrinsics: for left camera to have z forward, we need a -90deg
  // rotation along x
  const Pose3 b_P_LCam = Pose3(Rot3::Ypr(0.0, 0.0, -M_PI / 2), Point3());
  const Pose3 b_P_RCam = b_P_LCam;  // some baseline
  // check: point at 0 1 0 should be projected at the center of the camera
  Camera cam0 = Camera(pose0.compose(b_P_LCam), Kreal);
  EXPECT_TRUE(assert_equal(Point2(Kreal.px(), Kreal.py()),
                           cam0.project(Point3(0, 1, 0))));

  // create featureSelectionData
  FeatureSelectorData featureSelectionData;
  featureSelectionData.posesAtFutureKeyframes.push_back(spose0);
  featureSelectionData.posesAtFutureKeyframes.push_back(spose1);
  featureSelectionData.posesAtFutureKeyframes.push_back(spose2);
  featureSelectionData.body_P_leftCam = b_P_LCam;
  featureSelectionData.body_P_rightCam = b_P_RCam;
  featureSelectionData.left_undistRectCameraMatrix = Kreal;
  featureSelectionData.right_undistRectCameraMatrix = Kreal;

  // covariance is elongated along x direction
  featureSelectionData.currentNavStateCovariance =
      0.0001 * Matrix::Identity(15, 15);
  featureSelectionData.currentNavStateCovariance(4, 4) = 0.1;  // 2 comments:
  // 1) 4,4 picks the y cartesian component (0,1,2 are the rotations)
  // 2) since the initial pose is the identity, no translation occurs and
  // uncertainty remains along x

  // create camera params
  CameraParams cam_param;
  cam_param.distortion_ = DistortionModel::make_pinhole(
      Kreal.fx(), Kreal.fy(), Kreal.px(), Kreal.py());
  cam_param.camera_matrix_ = Mat::eye(3, 3, CV_64F);
  cam_param.camera_matrix_.at<double>(0, 0) = Kreal.fx();
  cam_param.camera_matrix_.at<double>(1, 1) = Kreal.fy();
  cam_param.camera_matrix_.at<double>(0, 2) = Kreal.px();
  cam_param.camera_matrix_.at<double>(1, 2) = Kreal.py();
  cam_param.distortion_coeff_ = Mat::zeros(1, 5, CV_64F);
  cam_param.distortion_model_ = "radtan";

  // create feature selector
  VioBackEndParams vp = VioBackEndParams();
  vp.smartNoiseSigma_ = 1000;
  FeatureSelector f(trackerParams, vp);
  // TEST 1
  {
    // create observations:
    KeypointsCV availableCorners;
    // 0) point to the far right of the camera, not visible by camera 2
    Point3 pworld_l = Point3(1, 0.05, 0);
    Point2 px = cam0.project(pworld_l);
    availableCorners.push_back(KeypointCV(px.x(), px.y()));
    EXPECT_TRUE(FeatureSelector::GetVersorIfInFOV(cam0, pworld_l));
    // 1) point to the right at 45 deg, visible in all cameras
    pworld_l = Point3(5, 5, 0);
    px = cam0.project(pworld_l);
    availableCorners.push_back(KeypointCV(px.x(), px.y()));
    EXPECT_TRUE(FeatureSelector::GetVersorIfInFOV(cam0, pworld_l));
    // 2) point exactly at the front, visible in all the cameras
    pworld_l = Point3(0, 5, 0);
    px = cam0.project(pworld_l);
    availableCorners.push_back(KeypointCV(px.x(), px.y()));
    EXPECT_TRUE(FeatureSelector::GetVersorIfInFOV(cam0, pworld_l));
    // 3) point at the front with slight parallax, visible in all the cameras
    pworld_l = Point3(0.1, 50, 0);
    px = cam0.project(pworld_l);
    availableCorners.push_back(KeypointCV(px.x(), px.y()));
    EXPECT_TRUE(FeatureSelector::GetVersorIfInFOV(cam0, pworld_l));

    // check eigMin
    int need_n_corners = 1;
    KeypointsCV selected;
    vector<size_t> selectedIndices;
    vector<double> selectedGains;
    vector<double> successProbability, cornerDistances;
    for (size_t i = 0; i < availableCorners.size(); i++) {
      successProbability.push_back(1.0);
      cornerDistances.push_back(0.0);
    }
    tie(selected, selectedIndices, selectedGains) =
        f.featureSelectionLinearModel(
            availableCorners,
            successProbability,
            cornerDistances,
            cam_param,
            need_n_corners,
            featureSelectionData,
<<<<<<< HEAD
            VioFrontEndParams::FeatureSelectionCriterion::MIN_EIG);
=======
            FeatureSelectorParams::FeatureSelectionCriterion::MIN_EIG);
>>>>>>> bceed720
    EXPECT_NEAR(1, selectedIndices[0], 1e-3);
    EXPECT_EQ(selectedIndices.size(), 1);
    EXPECT_EQ(selected.size(), 1);

    // check det
    tie(selected, selectedIndices, selectedGains) =
        f.featureSelectionLinearModel(
            availableCorners,
            successProbability,
            cornerDistances,
            cam_param,
            need_n_corners,
            featureSelectionData,
<<<<<<< HEAD
            VioFrontEndParams::FeatureSelectionCriterion::LOGDET);
=======
            FeatureSelectorParams::FeatureSelectionCriterion::LOGDET);
>>>>>>> bceed720
    EXPECT_NEAR(1, selectedIndices[0], 1e-3);
    EXPECT_EQ(selectedIndices.size(), 1);
    EXPECT_EQ(selected.size(), 1);
  }
}

/* ************************************************************************* */
TEST(FeatureSelector, DISABLED_sorting) {
  // test feature selection with eig criterion
  vector<double> upperBounds;
  upperBounds.push_back(0.1);
  upperBounds.push_back(1);
  upperBounds.push_back(0.5);
  upperBounds.push_back(0.11);
  upperBounds.push_back(11);

  vector<size_t> ordering;
  vector<double> sortedUpperBounds_actual;
  tie(ordering, sortedUpperBounds_actual) =
      FeatureSelector::SortDescending(upperBounds);

  EXPECT_NEAR(11, sortedUpperBounds_actual[0], 1e-5);
  EXPECT_NEAR(1, sortedUpperBounds_actual[1], 1e-5);
  EXPECT_NEAR(0.5, sortedUpperBounds_actual[2], 1e-5);
  EXPECT_NEAR(0.11, sortedUpperBounds_actual[3], 1e-5);
  EXPECT_NEAR(0.1, sortedUpperBounds_actual[4], 1e-5);

  EXPECT_NEAR(4, ordering[0], 1e-5);
  EXPECT_NEAR(1, ordering[1], 1e-5);
  EXPECT_NEAR(2, ordering[2], 1e-5);
  EXPECT_NEAR(3, ordering[3], 1e-5);
  EXPECT_NEAR(0, ordering[4], 1e-5);
}

/* ************************************************************************* */
<<<<<<< HEAD
TEST(FeatureSelector, MultiplyHessianInPlace) {
  Matrix M = (Matrix(7, 7) << 125.0000,
              0.0,
              -25.0000,
              0.0,
              -100.0000,
              0.0,
              25.0000,
              0.0,
              125.0000,
              0.0,
              -25.0000,
              0.0,
              -100.0000,
              -17.5000,
              -25.0000,
              0.0,
              25.0000,
              0.0,
              0.0,
              0.0,
              -5.0000,
              0.0,
              -25.0000,
              0.0,
              25.0000,
              0.0,
              0.0,
              7.5000,
              -100.0000,
              0.0,
              0.0,
              0.0,
              100.0000,
              0.0,
              -20.0000,
              0.0,
              -100.0000,
              0.0,
              0.0,
              0.0,
              100.0000,
              10.0000,
              25.0000,
              -17.5000,
              -5.0000,
              7.5000,
              -20.0000,
              10.0000,
              8.2500)
                 .finished();
=======
TEST(FeatureSelector, DISABLED_MultiplyHessianInPlace) {
  Matrix M =
      (Matrix(7, 7) << 125.0000, 0.0, -25.0000, 0.0, -100.0000, 0.0, 25.0000,
       0.0, 125.0000, 0.0, -25.0000, 0.0, -100.0000, -17.5000, -25.0000, 0.0,
       25.0000, 0.0, 0.0, 0.0, -5.0000, 0.0, -25.0000, 0.0, 25.0000, 0.0, 0.0,
       7.5000, -100.0000, 0.0, 0.0, 0.0, 100.0000, 0.0, -20.0000, 0.0,
       -100.0000, 0.0, 0.0, 0.0, 100.0000, 10.0000, 25.0000, -17.5000, -5.0000,
       7.5000, -20.0000, 10.0000, 8.2500)
          .finished();
>>>>>>> bceed720

  FastVector<Key> keys;
  keys.push_back(0);
  keys.push_back(1);
  vector<DenseIndex> dims;
  dims.push_back(2);
  dims.push_back(4);
  dims.push_back(1);

  // multiply by 2:
  {
    HessianFactor::shared_ptr h =
        boost::make_shared<HessianFactor>(keys, SymmetricBlockMatrix(dims, M));
    FeatureSelector::MultiplyHessianInPlace(h, 2);
    HessianFactor::shared_ptr expected = boost::make_shared<HessianFactor>(
        keys, SymmetricBlockMatrix(dims, 2 * M));
    // the following fails since we are not multiplying the vector
    EXPECT_TRUE(assert_equal(*expected.get(), *h.get(), 1e-4));
  }
  // multiply by 0:
  {
    HessianFactor::shared_ptr h =
        boost::make_shared<HessianFactor>(keys, SymmetricBlockMatrix(dims, M));
    FeatureSelector::MultiplyHessianInPlace(h, 0);
    HessianFactor::shared_ptr expected = boost::make_shared<HessianFactor>(
        keys, SymmetricBlockMatrix(dims, Matrix::Zero(7, 7)));
    // the following fails since we are not multiplying the vector
    EXPECT_TRUE(assert_equal(*expected.get(), *h.get(), 1e-4));
  }
  // multiply by 100.01 :-)
  {
    HessianFactor::shared_ptr h =
        boost::make_shared<HessianFactor>(keys, SymmetricBlockMatrix(dims, M));
    FeatureSelector::MultiplyHessianInPlace(h, 100.01);
    HessianFactor::shared_ptr expected = boost::make_shared<HessianFactor>(
        keys, SymmetricBlockMatrix(dims, 100.01 * M));
    // the following fails since we are not multiplying the vector
    EXPECT_TRUE(assert_equal(*expected.get(), *h.get(), 1e-4));
  }
}

/* ************************************************************************* */
<<<<<<< HEAD
TEST(FeatureSelector, smallestEigSpectra) {
  Matrix M = (Matrix(5, 5) << 0.0874197,
              -0.0030860,
              0.0116969,
              0.0081463,
              0.0048741,
              -0.0030860,
              0.0872727,
              0.0183073,
              0.0125325,
              -0.0037363,
              0.0116969,
              0.0183073,
              0.0966217,
              0.0103894,
              -0.0021113,
              0.0081463,
              0.0125325,
              0.0103894,
              0.0747324,
              0.0036415,
              0.0048741,
              -0.0037363,
              -0.0021113,
              0.0036415,
              0.0909464)
=======
TEST(FeatureSelector, DISABLED_smallestEigSpectra) {
  Matrix M = (Matrix(5, 5) << 0.0874197, -0.0030860, 0.0116969, 0.0081463,
              0.0048741, -0.0030860, 0.0872727, 0.0183073, 0.0125325,
              -0.0037363, 0.0116969, 0.0183073, 0.0966217, 0.0103894,
              -0.0021113, 0.0081463, 0.0125325, 0.0103894, 0.0747324, 0.0036415,
              0.0048741, -0.0037363, -0.0021113, 0.0036415, 0.0909464)
>>>>>>> bceed720
                 .finished();

  double expectedEig;
  Vector expectedVect;
  int expectedRank;
  boost::tie(expectedRank, expectedEig, expectedVect) =
      FeatureSelector::SmallestEigs(M);

  double actualEig;
  Vector actualVect;
  int actualRank;
  boost::tie(actualRank, actualEig, actualVect) =
      FeatureSelector::SmallestEigsSpectra(M);

  EXPECT_NEAR(expectedEig,
              actualEig,
              fabs(expectedEig) * 1e-3);  // relative tolerance
  EXPECT_TRUE(assert_equal(expectedVect, actualVect, 1e-2));
}

/* ************************************************************************* */
<<<<<<< HEAD
TEST(FeatureSelector, smallestEigSpectraShift) {
  Matrix M = (Matrix(5, 5) << 0.0874197,
              -0.0030860,
              0.0116969,
              0.0081463,
              0.0048741,
              -0.0030860,
              0.0872727,
              0.0183073,
              0.0125325,
              -0.0037363,
              0.0116969,
              0.0183073,
              0.0966217,
              0.0103894,
              -0.0021113,
              0.0081463,
              0.0125325,
              0.0103894,
              0.0747324,
              0.0036415,
              0.0048741,
              -0.0037363,
              -0.0021113,
              0.0036415,
              0.0909464)
=======
TEST(FeatureSelector, DISABLED_smallestEigSpectraShift) {
  Matrix M = (Matrix(5, 5) << 0.0874197, -0.0030860, 0.0116969, 0.0081463,
              0.0048741, -0.0030860, 0.0872727, 0.0183073, 0.0125325,
              -0.0037363, 0.0116969, 0.0183073, 0.0966217, 0.0103894,
              -0.0021113, 0.0081463, 0.0125325, 0.0103894, 0.0747324, 0.0036415,
              0.0048741, -0.0037363, -0.0021113, 0.0036415, 0.0909464)
>>>>>>> bceed720
                 .finished();

  double expectedEig;
  Vector expectedVect;
  int expectedRank;
  boost::tie(expectedRank, expectedEig, expectedVect) =
      FeatureSelector::SmallestEigs(M);

  double actualEig;
  Vector actualVect;
  int actualRank;
  boost::tie(actualRank, actualEig, actualVect) =
      FeatureSelector::SmallestEigsSpectraShift(M);

  EXPECT_NEAR(expectedEig,
              actualEig,
              fabs(expectedEig) * 1e-3);  // relative tolerance
  EXPECT_TRUE(assert_equal(expectedVect, actualVect, 1e-2));
}<|MERGE_RESOLUTION|>--- conflicted
+++ resolved
@@ -696,11 +696,7 @@
       double actualDet = FeatureSelector::EvaluateGain(
           gfg,
           H,
-<<<<<<< HEAD
-          VioFrontEndParams::FeatureSelectionCriterion::LOGDET,
-=======
           FeatureSelectorParams::FeatureSelectionCriterion::LOGDET,
->>>>>>> bceed720
           useDenseMatrices);
       EXPECT_NEAR(expectedLogDet,
                   actualDet,
@@ -715,11 +711,7 @@
       actualDet = FeatureSelector::EvaluateGain(
           gfg,
           H,
-<<<<<<< HEAD
-          VioFrontEndParams::FeatureSelectionCriterion::LOGDET,
-=======
           FeatureSelectorParams::FeatureSelectionCriterion::LOGDET,
->>>>>>> bceed720
           useDenseMatrices);
       EXPECT_NEAR(expectedLogDet,
                   actualDet,
@@ -743,11 +735,7 @@
       double actualDet = FeatureSelector::EvaluateGain(
           gfg,
           boost::make_shared<HessianFactor>(),
-<<<<<<< HEAD
-          VioFrontEndParams::FeatureSelectionCriterion::LOGDET,
-=======
           FeatureSelectorParams::FeatureSelectionCriterion::LOGDET,
->>>>>>> bceed720
           useDenseMatrices);
       EXPECT_NEAR(expectedLogDet,
                   actualDet,
@@ -783,41 +771,12 @@
 }
 
 /* ************************************************************************* */
-<<<<<<< HEAD
-TEST(FeatureSelector, logget) {
-  Matrix M = (Matrix(5, 5) << 0.0874197,
-              -0.0030860,
-              0.0116969,
-              0.0081463,
-              0.0048741,
-              -0.0030860,
-              0.0872727,
-              0.0183073,
-              0.0125325,
-              -0.0037363,
-              0.0116969,
-              0.0183073,
-              0.0966217,
-              0.0103894,
-              -0.0021113,
-              0.0081463,
-              0.0125325,
-              0.0103894,
-              0.0747324,
-              0.0036415,
-              0.0048741,
-              -0.0037363,
-              -0.0021113,
-              0.0036415,
-              0.0909464)
-=======
 TEST(FeatureSelector, DISABLED_logget) {
   Matrix M = (Matrix(5, 5) << 0.0874197, -0.0030860, 0.0116969, 0.0081463,
               0.0048741, -0.0030860, 0.0872727, 0.0183073, 0.0125325,
               -0.0037363, 0.0116969, 0.0183073, 0.0966217, 0.0103894,
               -0.0021113, 0.0081463, 0.0125325, 0.0103894, 0.0747324, 0.0036415,
               0.0048741, -0.0037363, -0.0021113, 0.0036415, 0.0909464)
->>>>>>> bceed720
                  .finished();
 
   double expected = log(M.determinant());
@@ -826,41 +785,12 @@
 }
 
 /* ************************************************************************* */
-<<<<<<< HEAD
-TEST(FeatureSelector, smallestEig) {
-  Matrix M = (Matrix(5, 5) << 0.0874197,
-              -0.0030860,
-              0.0116969,
-              0.0081463,
-              0.0048741,
-              -0.0030860,
-              0.0872727,
-              0.0183073,
-              0.0125325,
-              -0.0037363,
-              0.0116969,
-              0.0183073,
-              0.0966217,
-              0.0103894,
-              -0.0021113,
-              0.0081463,
-              0.0125325,
-              0.0103894,
-              0.0747324,
-              0.0036415,
-              0.0048741,
-              -0.0037363,
-              -0.0021113,
-              0.0036415,
-              0.0909464)
-=======
 TEST(FeatureSelector, DISABLED_smallestEig) {
   Matrix M = (Matrix(5, 5) << 0.0874197, -0.0030860, 0.0116969, 0.0081463,
               0.0048741, -0.0030860, 0.0872727, 0.0183073, 0.0125325,
               -0.0037363, 0.0116969, 0.0183073, 0.0966217, 0.0103894,
               -0.0021113, 0.0081463, 0.0125325, 0.0103894, 0.0747324, 0.0036415,
               0.0048741, -0.0037363, -0.0021113, 0.0036415, 0.0909464)
->>>>>>> bceed720
                  .finished();
 
   double expectedEig, actualEig;
@@ -915,11 +845,7 @@
       double actualMinEig = FeatureSelector::EvaluateGain(
           gfg,
           H,
-<<<<<<< HEAD
-          VioFrontEndParams::FeatureSelectionCriterion::MIN_EIG,
-=======
           FeatureSelectorParams::FeatureSelectionCriterion::MIN_EIG,
->>>>>>> bceed720
           useDenseMatrices);
       EXPECT_NEAR(expectedMinEig,
                   actualMinEig,
@@ -930,11 +856,7 @@
       actualMinEig = FeatureSelector::EvaluateGain(
           gfg,
           H,
-<<<<<<< HEAD
-          VioFrontEndParams::FeatureSelectionCriterion::MIN_EIG,
-=======
           FeatureSelectorParams::FeatureSelectionCriterion::MIN_EIG,
->>>>>>> bceed720
           useDenseMatrices);
       EXPECT_NEAR(expectedMinEig,
                   actualMinEig,
@@ -957,11 +879,7 @@
       double actualMinEig = FeatureSelector::EvaluateGain(
           gfg,
           boost::make_shared<HessianFactor>(),
-<<<<<<< HEAD
-          VioFrontEndParams::FeatureSelectionCriterion::MIN_EIG,
-=======
           FeatureSelectorParams::FeatureSelectionCriterion::MIN_EIG,
->>>>>>> bceed720
           useDenseMatrices);
       EXPECT_NEAR(expectedMinEig,
                   actualMinEig,
@@ -1020,11 +938,7 @@
       OmegaBar,
       Deltas,
       need_n_corners,
-<<<<<<< HEAD
-      VioFrontEndParams::FeatureSelectionCriterion::MIN_EIG);
-=======
       FeatureSelectorParams::FeatureSelectionCriterion::MIN_EIG);
->>>>>>> bceed720
   // check
   sort(actualEig.begin(), actualEig.end());  // to facilitate comparison
   EXPECT_NEAR(actualEig[0], 3, 1e-3);
@@ -1041,11 +955,7 @@
       OmegaBar,
       Deltas,
       need_n_corners,
-<<<<<<< HEAD
-      VioFrontEndParams::FeatureSelectionCriterion::LOGDET);
-=======
       FeatureSelectorParams::FeatureSelectionCriterion::LOGDET);
->>>>>>> bceed720
   // check
   sort(actualDet.begin(), actualDet.end());  // to facilitate comparison
   EXPECT_NEAR(actualDet[0], 3, 1e-3);
@@ -1241,11 +1151,7 @@
             cam_param,
             need_n_corners,
             featureSelectionData,
-<<<<<<< HEAD
-            VioFrontEndParams::FeatureSelectionCriterion::MIN_EIG);
-=======
             FeatureSelectorParams::FeatureSelectionCriterion::MIN_EIG);
->>>>>>> bceed720
     EXPECT_NEAR(1, selectedIndices[0], 1e-3);
     EXPECT_EQ(selectedIndices.size(), 1);
     EXPECT_EQ(selected.size(), 1);
@@ -1259,11 +1165,7 @@
             cam_param,
             need_n_corners,
             featureSelectionData,
-<<<<<<< HEAD
-            VioFrontEndParams::FeatureSelectionCriterion::LOGDET);
-=======
             FeatureSelectorParams::FeatureSelectionCriterion::LOGDET);
->>>>>>> bceed720
     EXPECT_NEAR(1, selectedIndices[0], 1e-3);
     EXPECT_EQ(selectedIndices.size(), 1);
     EXPECT_EQ(selected.size(), 1);
@@ -1299,59 +1201,6 @@
 }
 
 /* ************************************************************************* */
-<<<<<<< HEAD
-TEST(FeatureSelector, MultiplyHessianInPlace) {
-  Matrix M = (Matrix(7, 7) << 125.0000,
-              0.0,
-              -25.0000,
-              0.0,
-              -100.0000,
-              0.0,
-              25.0000,
-              0.0,
-              125.0000,
-              0.0,
-              -25.0000,
-              0.0,
-              -100.0000,
-              -17.5000,
-              -25.0000,
-              0.0,
-              25.0000,
-              0.0,
-              0.0,
-              0.0,
-              -5.0000,
-              0.0,
-              -25.0000,
-              0.0,
-              25.0000,
-              0.0,
-              0.0,
-              7.5000,
-              -100.0000,
-              0.0,
-              0.0,
-              0.0,
-              100.0000,
-              0.0,
-              -20.0000,
-              0.0,
-              -100.0000,
-              0.0,
-              0.0,
-              0.0,
-              100.0000,
-              10.0000,
-              25.0000,
-              -17.5000,
-              -5.0000,
-              7.5000,
-              -20.0000,
-              10.0000,
-              8.2500)
-                 .finished();
-=======
 TEST(FeatureSelector, DISABLED_MultiplyHessianInPlace) {
   Matrix M =
       (Matrix(7, 7) << 125.0000, 0.0, -25.0000, 0.0, -100.0000, 0.0, 25.0000,
@@ -1361,7 +1210,6 @@
        -100.0000, 0.0, 0.0, 0.0, 100.0000, 10.0000, 25.0000, -17.5000, -5.0000,
        7.5000, -20.0000, 10.0000, 8.2500)
           .finished();
->>>>>>> bceed720
 
   FastVector<Key> keys;
   keys.push_back(0);
@@ -1404,41 +1252,12 @@
 }
 
 /* ************************************************************************* */
-<<<<<<< HEAD
-TEST(FeatureSelector, smallestEigSpectra) {
-  Matrix M = (Matrix(5, 5) << 0.0874197,
-              -0.0030860,
-              0.0116969,
-              0.0081463,
-              0.0048741,
-              -0.0030860,
-              0.0872727,
-              0.0183073,
-              0.0125325,
-              -0.0037363,
-              0.0116969,
-              0.0183073,
-              0.0966217,
-              0.0103894,
-              -0.0021113,
-              0.0081463,
-              0.0125325,
-              0.0103894,
-              0.0747324,
-              0.0036415,
-              0.0048741,
-              -0.0037363,
-              -0.0021113,
-              0.0036415,
-              0.0909464)
-=======
 TEST(FeatureSelector, DISABLED_smallestEigSpectra) {
   Matrix M = (Matrix(5, 5) << 0.0874197, -0.0030860, 0.0116969, 0.0081463,
               0.0048741, -0.0030860, 0.0872727, 0.0183073, 0.0125325,
               -0.0037363, 0.0116969, 0.0183073, 0.0966217, 0.0103894,
               -0.0021113, 0.0081463, 0.0125325, 0.0103894, 0.0747324, 0.0036415,
               0.0048741, -0.0037363, -0.0021113, 0.0036415, 0.0909464)
->>>>>>> bceed720
                  .finished();
 
   double expectedEig;
@@ -1460,41 +1279,12 @@
 }
 
 /* ************************************************************************* */
-<<<<<<< HEAD
-TEST(FeatureSelector, smallestEigSpectraShift) {
-  Matrix M = (Matrix(5, 5) << 0.0874197,
-              -0.0030860,
-              0.0116969,
-              0.0081463,
-              0.0048741,
-              -0.0030860,
-              0.0872727,
-              0.0183073,
-              0.0125325,
-              -0.0037363,
-              0.0116969,
-              0.0183073,
-              0.0966217,
-              0.0103894,
-              -0.0021113,
-              0.0081463,
-              0.0125325,
-              0.0103894,
-              0.0747324,
-              0.0036415,
-              0.0048741,
-              -0.0037363,
-              -0.0021113,
-              0.0036415,
-              0.0909464)
-=======
 TEST(FeatureSelector, DISABLED_smallestEigSpectraShift) {
   Matrix M = (Matrix(5, 5) << 0.0874197, -0.0030860, 0.0116969, 0.0081463,
               0.0048741, -0.0030860, 0.0872727, 0.0183073, 0.0125325,
               -0.0037363, 0.0116969, 0.0183073, 0.0966217, 0.0103894,
               -0.0021113, 0.0081463, 0.0125325, 0.0103894, 0.0747324, 0.0036415,
               0.0048741, -0.0037363, -0.0021113, 0.0036415, 0.0909464)
->>>>>>> bceed720
                  .finished();
 
   double expectedEig;
