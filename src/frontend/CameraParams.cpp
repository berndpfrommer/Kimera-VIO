/* ----------------------------------------------------------------------------
 * Copyright 2017, Massachusetts Institute of Technology,
 * Cambridge, MA 02139
 * All Rights Reserved
 * Authors: Luca Carlone, et al. (see THANKS for the full author list)
 * See LICENSE for the license information
 * -------------------------------------------------------------------------- */

/**
 * @file   CameraParams.cpp
 * @brief  Parameters describing a monocular camera.
 * @author Antoni Rosinol, Luca Carlone
 */

#include "kimera-vio/frontend/CameraParams.h"

#include <gtsam/navigation/ImuBias.h>

#include <fstream>
#include <iostream>
#include <string>
#include <vector>

namespace VIO {

/* -------------------------------------------------------------------------- */
// Parse YAML file describing camera parameters.
bool CameraParams::parseYAML(const std::string& filepath) {
  YamlParser yaml_parser(filepath);

  yaml_parser.getYamlParam("camera_id", &camera_id_);
  CHECK(!camera_id_.empty()) << "Camera id cannot be empty.";
  LOG(INFO) << "Parsing camera parameters for: " << camera_id_;

  // Distortion parameters.
<<<<<<< HEAD
  std::vector<double> distortion;
  parseDistortion(fs, filepath, &distortion_model_, &distortion);
  convertDistortionVectorToMatrix(distortion, &distortion_coeff_);
=======
  parseDistortion(yaml_parser);
>>>>>>> bceed720

  // Camera resolution.
  parseImgSize(yaml_parser, &image_size_);

  // Camera frame rate.
  parseFrameRate(yaml_parser, &frame_rate_);

  // Camera pose wrt body.
  parseBodyPoseCam(yaml_parser, &body_Pose_cam_);

  // Intrinsics.
  parseCameraIntrinsics(yaml_parser, &intrinsics_);

  // Convert intrinsics to cv::Mat format.
  convertIntrinsicsVectorToMatrix(intrinsics_, &camera_matrix_);

  // Create gtsam calibration object.
  // Calibration of a camera with radial distortion that also supports
<<<<<<< HEAD
  createGtsamCalibration(
      distortion_model_, distortion, intrinsics_, &distortion_);

  // P_ = R_rectify_ * camera_matrix_;
  fs.release();
  return true;
}

/* -------------------------------------------------------------------------- */
// TODO(Toni): DEPRECATE. Move this code into a Kitti->Euroc converter or
// something, and re-use parseYAML.
// Parse KITTI calibration txt file describing camera parameters.
bool CameraParams::parseKITTICalib(const std::string& filepath,
                                   cv::Mat R_cam_to_body,
                                   cv::Mat T_cam_to_body,
                                   const std::string& cam_id) {
  // rate is approx 10 hz as given by the README
  frame_rate_ = 1 / 10.0;

  // rate is approx 10 hz as given by the README
  frame_rate_ = 1 / 10.0;

  // set up R and T matrices
  cv::Mat rotation = cv::Mat::zeros(3, 3, CV_64F);
  cv::Mat translation = cv::Mat::zeros(3, 1, CV_64F);
  distortion_model_ = "radial-tangential";
  // Set up to read the text file
  std::ifstream calib_file;
  calib_file.open(filepath.c_str());
  CHECK(calib_file.is_open()) << "Could not open file at: " << filepath.c_str();
  std::vector<double> distortion_coeff5_;
  // read loop
  while (!calib_file.eof()) {
    std::string line;
    getline(calib_file, line);

    if (!line.empty()) {
      std::stringstream ss;
      ss << line;
      std::string label;
      ss >> label;
      if (label == "S_" + cam_id + ":") {
        // this entry gives image size
        double width, height;
        ss >> width >> height;
        image_size_ = cv::Size(width, height);
      } else if (label == "K_" + cam_id + ":") {
        // this entry gives the camera matrix
        std::vector<double> K_vector;
        double value;  // store values in Kvector
        while (ss >> value) K_vector.push_back(value);
        intrinsics_.clear();
        intrinsics_.push_back(K_vector[0]);
        intrinsics_.push_back(K_vector[4]);
        intrinsics_.push_back(K_vector[2]);
        intrinsics_.push_back(K_vector[5]);
        // Convert intrinsics to OpenCV Format.
        camera_matrix_ = cv::Mat::eye(3, 3, CV_64F);
        camera_matrix_.at<double>(0, 0) = intrinsics_[0];
        camera_matrix_.at<double>(1, 1) = intrinsics_[1];
        camera_matrix_.at<double>(0, 2) = intrinsics_[2];
        camera_matrix_.at<double>(1, 2) = intrinsics_[3];
      } else if (label == "D_" + cam_id + ":") {
        // this entry gives the distortion coeffs
        distortion_coeff_ = cv::Mat::zeros(1, 5, CV_64F);
        double value;
        while (ss >> value) distortion_coeff5_.push_back(value);
        for (int k = 0; k < 5; k++) {
          distortion_coeff_.at<double>(0, k) = distortion_coeff5_[k];
        }

      } else if (label == "R_" + cam_id + ":") {
        // this entry gives the rotation matrix
        double value;
        for (int i = 0; i < 9; i++) {
          ss >> value;
          int row = i / 3;
          int col = i % 3;
          rotation.at<double>(row, col) = value;
        }

      } else if (label == "T_" + cam_id + ":") {
        // this entry gives the translation
        double value;
        for (int i = 0; i < 3; i++) {
          ss >> value;
          translation.at<double>(i, 0) = value;
        }

      } else if (label == "R_rect_" + cam_id + ":") {
        // this entry gives the rotation resulting from rectification.
        R_rectify_ = cv::Mat::zeros(3, 3, CV_64F);
        double value;
        for (int i = 0; i < 9; i++) {
          ss >> value;
          int row = i / 3;
          int col = i % 3;
          R_rectify_.at<double>(row, col) = value;
        }
      } else if (label == "P_rect_" + cam_id + ":") {
        // this entry gives the camera matric from rectification
        P_ = cv::Mat::zeros(3, 4, CV_64F);
        double value;
        for (int i = 0; i < 12; i++) {
          ss >> value;
          int row = i / 4;
          int col = i % 4;
          P_.at<double>(row, col) = value;
        }
      }
    }
  }

  // Cam pose wrt to body
  rotation = R_cam_to_body * rotation.t();
  translation = T_cam_to_body - R_cam_to_body * translation;

  body_Pose_cam_ = UtilsOpenCV::Cvmats2pose(rotation, translation);
  createGtsamCalibration(
      distortion_model_, distortion_coeff5_, intrinsics_, &distortion_);

=======
  createGtsamCalibration(distortion_coeff_, intrinsics_, &calibration_);

  // P_ = R_rectify_ * camera_matrix_;
>>>>>>> bceed720
  return true;
}

/* -------------------------------------------------------------------------- */
<<<<<<< HEAD
void CameraParams::parseDistortion(const cv::FileStorage& fs,
                                   const std::string& filepath,
                                   std::string* distortion_model,
                                   std::vector<double>* distortion_coeff) {
  CHECK_NOTNULL(distortion_model);
  CHECK_NOTNULL(distortion_coeff)->clear();
=======
void CameraParams::parseDistortion(const YamlParser& yaml_parser) {
  yaml_parser.getYamlParam("distortion_model", &distortion_model_);
>>>>>>> bceed720
  // 4 parameters (read from file)
  CHECK(distortion_model_ == "radtan" ||
        distortion_model_ == "radial-tangential" ||
        distortion_model_ == "equidistant")
      << "Unsupported distortion model. Expected: radtan or equidistant,"
         "but got instead: "
<<<<<<< HEAD
      << distortion_model->c_str();
  fs["distortion_coefficients"] >> *distortion_coeff;
  CHECK_EQ(distortion_coeff->size(), 4);
=======
      << distortion_model_.c_str();
  std::vector<double> distortion_coeff;
  yaml_parser.getYamlParam("distortion_coefficients", &distortion_coeff);
  CHECK_EQ(distortion_coeff.size(), 4);
  convertDistortionVectorToMatrix(distortion_coeff, &distortion_coeff_);
>>>>>>> bceed720
}

/* -------------------------------------------------------------------------- */
// Convert distortion coefficients to OpenCV Format
void CameraParams::convertDistortionVectorToMatrix(
    const std::vector<double>& distortion_coeffs,
    cv::Mat* distortion_coeffs_mat) {
  CHECK_NOTNULL(distortion_coeffs_mat);
  CHECK_EQ(distortion_coeffs.size(), 4);
  *distortion_coeffs_mat = cv::Mat::zeros(1, distortion_coeffs.size(), CV_64F);
  for (int k = 0; k < distortion_coeffs_mat->cols; k++) {
    distortion_coeffs_mat->at<double>(0, k) = distortion_coeffs[k];
  }
}

/* -------------------------------------------------------------------------- */
void CameraParams::parseImgSize(const YamlParser& yaml_parser,
                                cv::Size* image_size) {
  CHECK_NOTNULL(image_size);
  std::vector<int> resolution;
  yaml_parser.getYamlParam("resolution", &resolution);
  CHECK_EQ(resolution.size(), 2);
  *image_size = cv::Size(resolution[0], resolution[1]);
}

/* -------------------------------------------------------------------------- */
void CameraParams::parseFrameRate(const YamlParser& yaml_parser,
                                  double* frame_rate) {
  CHECK_NOTNULL(frame_rate);
  int rate = 0;
  yaml_parser.getYamlParam("rate_hz", &rate);
  CHECK_GT(rate, 0u);
  *frame_rate = 1 / static_cast<double>(rate);
}

/* -------------------------------------------------------------------------- */
void CameraParams::parseBodyPoseCam(const YamlParser& yaml_parser,
                                    gtsam::Pose3* body_Pose_cam) {
  CHECK_NOTNULL(body_Pose_cam);
  // int n_rows = 0;
  // yaml_parser.getNestedYamlParam("T_BS", "rows", &n_rows);
  // CHECK_EQ(n_rows, 4);
  // int n_cols = 0;
  // yaml_parser.getNestedYamlParam("T_BS", "cols", &n_cols);
  // CHECK_EQ(n_cols, 4);
  std::vector<double> vector_pose;
  yaml_parser.getNestedYamlParam("T_BS", "data", &vector_pose);
  *body_Pose_cam = UtilsOpenCV::poseVectorToGtsamPose3(vector_pose);
}

/* -------------------------------------------------------------------------- */
void CameraParams::parseCameraIntrinsics(const YamlParser& yaml_parser,
                                         Intrinsics* intrinsics_) {
  CHECK_NOTNULL(intrinsics_);
  std::vector<double> intrinsics;
  yaml_parser.getYamlParam("intrinsics", &intrinsics);
  CHECK_EQ(intrinsics.size(), intrinsics_->size());
  // Move elements from one to the other.
  std::copy_n(std::make_move_iterator(intrinsics.begin()),
              intrinsics_->size(),
              intrinsics_->begin());
}

/* -------------------------------------------------------------------------- */
void CameraParams::convertIntrinsicsVectorToMatrix(const Intrinsics& intrinsics,
                                                   cv::Mat* camera_matrix) {
  CHECK_NOTNULL(camera_matrix);
  DCHECK_EQ(intrinsics.size(), 4);
  *camera_matrix = cv::Mat::eye(3, 3, CV_64F);
  camera_matrix->at<double>(0, 0) = intrinsics[0];
  camera_matrix->at<double>(1, 1) = intrinsics[1];
  camera_matrix->at<double>(0, 2) = intrinsics[2];
  camera_matrix->at<double>(1, 2) = intrinsics[3];
}

/* -------------------------------------------------------------------------- */
// TODO(Toni) : Check if equidistant distortion is supported as well in gtsam.
<<<<<<< HEAD
void CameraParams::createGtsamCalibration(const std::string& distortion_model,
                                          const std::vector<double>& distortion,
                                          const std::vector<double>& intrinsics,
                                          DistortionModelConstPtr* dm) {
=======
void CameraParams::createGtsamCalibration(const std::vector<double>& distortion,
                                          const Intrinsics& intrinsics,
                                          gtsam::Cal3DS2* calibration) {
  CHECK_NOTNULL(calibration);
>>>>>>> bceed720
  CHECK_GE(intrinsics.size(), 4);
  if (DistortionModel::is_valid(distortion_model, 4)) {
    CHECK_GE(distortion.size(), 4);
    *dm = DistortionModel::make(distortion_model, intrinsics, distortion);
  }
}

/* -------------------------------------------------------------------------- */
// Display all params.
void CameraParams::print() const {
  std::string output;
  for (size_t i = 0; i < intrinsics_.size(); i++) {
    output += std::to_string(intrinsics_.at(i)) + " , ";
  }
  LOG(INFO) << "------------ Camera ID: " << camera_id_ << " -------------\n"
            << "intrinsics_: " << output;

  LOG(INFO) << "body_Pose_cam_: \n" << body_Pose_cam_ << std::endl;

  if (FLAGS_minloglevel < 1) {
    if (distortion_) {
      distortion_->print();
    } else {
      LOG(INFO) << "no distortion model present yet!" << std::endl;
    }
  }

  LOG(INFO) << "frame_rate_: " << frame_rate_ << '\n'
            << "image_size_: width= " << image_size_.width
            << " height= " << image_size_.height << '\n'
            << "camera_matrix_: \n"
            << camera_matrix_ << '\n'
            << "distortion_model_: " << distortion_model_ << '\n'
            << "distortion_coeff_: \n"
            << distortion_coeff_ << '\n'
            << "R_rectify_: \n"
            << R_rectify_ << '\n'
            << "undistRect_map_y_ too large to display (only created in "
            << "StereoFrame)" << '\n'
            << "P_: \n"
            << P_ << '\n';
}

/* -------------------------------------------------------------------------- */
// Assert equality up to a tolerance.
bool CameraParams::equals(const CameraParams& cam_par,
                          const double& tol) const {
  bool areIntrinsicEqual = true;
  for (size_t i = 0; i < intrinsics_.size(); i++) {
    if (std::fabs(intrinsics_[i] - cam_par.intrinsics_[i]) > tol) {
      areIntrinsicEqual = false;
      break;
    }
  }
<<<<<<< HEAD
  bool distortionMatches = (distortion_ && cam_par.distortion_ &&
                            distortion_->equals(cam_par.distortion_)) ||
                           (!distortion_ && !cam_par.distortion_);
  return areIntrinsicEqual && distortionMatches &&
=======
  return camera_id_ == cam_par.camera_id_ && areIntrinsicEqual &&
>>>>>>> bceed720
         body_Pose_cam_.equals(cam_par.body_Pose_cam_, tol) &&
         (std::fabs(frame_rate_ - cam_par.frame_rate_) < tol) &&
         (image_size_.width == cam_par.image_size_.width) &&
         (image_size_.height == cam_par.image_size_.height) &&
<<<<<<< HEAD
         UtilsOpenCV::CvMatCmp(camera_matrix_, cam_par.camera_matrix_) &&
         UtilsOpenCV::CvMatCmp(distortion_coeff_, cam_par.distortion_coeff_) &&
         UtilsOpenCV::CvMatCmp(undistRect_map_x_, cam_par.undistRect_map_x_) &&
         UtilsOpenCV::CvMatCmp(undistRect_map_y_, cam_par.undistRect_map_y_) &&
         UtilsOpenCV::CvMatCmp(R_rectify_, cam_par.R_rectify_) &&
         UtilsOpenCV::CvMatCmp(P_, cam_par.P_);
=======
         calibration_.equals(cam_par.calibration_, tol) &&
         UtilsOpenCV::compareCvMatsUpToTol(camera_matrix_,
                                           cam_par.camera_matrix_) &&
         UtilsOpenCV::compareCvMatsUpToTol(distortion_coeff_,
                                           cam_par.distortion_coeff_) &&
         UtilsOpenCV::compareCvMatsUpToTol(undistRect_map_x_,
                                           cam_par.undistRect_map_x_) &&
         UtilsOpenCV::compareCvMatsUpToTol(undistRect_map_y_,
                                           cam_par.undistRect_map_y_) &&
         UtilsOpenCV::compareCvMatsUpToTol(R_rectify_, cam_par.R_rectify_) &&
         UtilsOpenCV::compareCvMatsUpToTol(P_, cam_par.P_);
>>>>>>> bceed720
}

}  // namespace VIO<|MERGE_RESOLUTION|>--- conflicted
+++ resolved
@@ -33,13 +33,7 @@
   LOG(INFO) << "Parsing camera parameters for: " << camera_id_;
 
   // Distortion parameters.
-<<<<<<< HEAD
-  std::vector<double> distortion;
-  parseDistortion(fs, filepath, &distortion_model_, &distortion);
-  convertDistortionVectorToMatrix(distortion, &distortion_coeff_);
-=======
   parseDistortion(yaml_parser);
->>>>>>> bceed720
 
   // Camera resolution.
   parseImgSize(yaml_parser, &image_size_);
@@ -58,165 +52,29 @@
 
   // Create gtsam calibration object.
   // Calibration of a camera with radial distortion that also supports
-<<<<<<< HEAD
-  createGtsamCalibration(
-      distortion_model_, distortion, intrinsics_, &distortion_);
+  createGtsamCalibration(distortion_model_,
+                         distortion_coeff_,
+                         intrinsics_,
+                         &distortion_);
 
   // P_ = R_rectify_ * camera_matrix_;
-  fs.release();
   return true;
 }
 
 /* -------------------------------------------------------------------------- */
-// TODO(Toni): DEPRECATE. Move this code into a Kitti->Euroc converter or
-// something, and re-use parseYAML.
-// Parse KITTI calibration txt file describing camera parameters.
-bool CameraParams::parseKITTICalib(const std::string& filepath,
-                                   cv::Mat R_cam_to_body,
-                                   cv::Mat T_cam_to_body,
-                                   const std::string& cam_id) {
-  // rate is approx 10 hz as given by the README
-  frame_rate_ = 1 / 10.0;
-
-  // rate is approx 10 hz as given by the README
-  frame_rate_ = 1 / 10.0;
-
-  // set up R and T matrices
-  cv::Mat rotation = cv::Mat::zeros(3, 3, CV_64F);
-  cv::Mat translation = cv::Mat::zeros(3, 1, CV_64F);
-  distortion_model_ = "radial-tangential";
-  // Set up to read the text file
-  std::ifstream calib_file;
-  calib_file.open(filepath.c_str());
-  CHECK(calib_file.is_open()) << "Could not open file at: " << filepath.c_str();
-  std::vector<double> distortion_coeff5_;
-  // read loop
-  while (!calib_file.eof()) {
-    std::string line;
-    getline(calib_file, line);
-
-    if (!line.empty()) {
-      std::stringstream ss;
-      ss << line;
-      std::string label;
-      ss >> label;
-      if (label == "S_" + cam_id + ":") {
-        // this entry gives image size
-        double width, height;
-        ss >> width >> height;
-        image_size_ = cv::Size(width, height);
-      } else if (label == "K_" + cam_id + ":") {
-        // this entry gives the camera matrix
-        std::vector<double> K_vector;
-        double value;  // store values in Kvector
-        while (ss >> value) K_vector.push_back(value);
-        intrinsics_.clear();
-        intrinsics_.push_back(K_vector[0]);
-        intrinsics_.push_back(K_vector[4]);
-        intrinsics_.push_back(K_vector[2]);
-        intrinsics_.push_back(K_vector[5]);
-        // Convert intrinsics to OpenCV Format.
-        camera_matrix_ = cv::Mat::eye(3, 3, CV_64F);
-        camera_matrix_.at<double>(0, 0) = intrinsics_[0];
-        camera_matrix_.at<double>(1, 1) = intrinsics_[1];
-        camera_matrix_.at<double>(0, 2) = intrinsics_[2];
-        camera_matrix_.at<double>(1, 2) = intrinsics_[3];
-      } else if (label == "D_" + cam_id + ":") {
-        // this entry gives the distortion coeffs
-        distortion_coeff_ = cv::Mat::zeros(1, 5, CV_64F);
-        double value;
-        while (ss >> value) distortion_coeff5_.push_back(value);
-        for (int k = 0; k < 5; k++) {
-          distortion_coeff_.at<double>(0, k) = distortion_coeff5_[k];
-        }
-
-      } else if (label == "R_" + cam_id + ":") {
-        // this entry gives the rotation matrix
-        double value;
-        for (int i = 0; i < 9; i++) {
-          ss >> value;
-          int row = i / 3;
-          int col = i % 3;
-          rotation.at<double>(row, col) = value;
-        }
-
-      } else if (label == "T_" + cam_id + ":") {
-        // this entry gives the translation
-        double value;
-        for (int i = 0; i < 3; i++) {
-          ss >> value;
-          translation.at<double>(i, 0) = value;
-        }
-
-      } else if (label == "R_rect_" + cam_id + ":") {
-        // this entry gives the rotation resulting from rectification.
-        R_rectify_ = cv::Mat::zeros(3, 3, CV_64F);
-        double value;
-        for (int i = 0; i < 9; i++) {
-          ss >> value;
-          int row = i / 3;
-          int col = i % 3;
-          R_rectify_.at<double>(row, col) = value;
-        }
-      } else if (label == "P_rect_" + cam_id + ":") {
-        // this entry gives the camera matric from rectification
-        P_ = cv::Mat::zeros(3, 4, CV_64F);
-        double value;
-        for (int i = 0; i < 12; i++) {
-          ss >> value;
-          int row = i / 4;
-          int col = i % 4;
-          P_.at<double>(row, col) = value;
-        }
-      }
-    }
-  }
-
-  // Cam pose wrt to body
-  rotation = R_cam_to_body * rotation.t();
-  translation = T_cam_to_body - R_cam_to_body * translation;
-
-  body_Pose_cam_ = UtilsOpenCV::Cvmats2pose(rotation, translation);
-  createGtsamCalibration(
-      distortion_model_, distortion_coeff5_, intrinsics_, &distortion_);
-
-=======
-  createGtsamCalibration(distortion_coeff_, intrinsics_, &calibration_);
-
-  // P_ = R_rectify_ * camera_matrix_;
->>>>>>> bceed720
-  return true;
-}
-
-/* -------------------------------------------------------------------------- */
-<<<<<<< HEAD
-void CameraParams::parseDistortion(const cv::FileStorage& fs,
-                                   const std::string& filepath,
-                                   std::string* distortion_model,
-                                   std::vector<double>* distortion_coeff) {
-  CHECK_NOTNULL(distortion_model);
-  CHECK_NOTNULL(distortion_coeff)->clear();
-=======
 void CameraParams::parseDistortion(const YamlParser& yaml_parser) {
   yaml_parser.getYamlParam("distortion_model", &distortion_model_);
->>>>>>> bceed720
   // 4 parameters (read from file)
   CHECK(distortion_model_ == "radtan" ||
         distortion_model_ == "radial-tangential" ||
         distortion_model_ == "equidistant")
       << "Unsupported distortion model. Expected: radtan or equidistant,"
          "but got instead: "
-<<<<<<< HEAD
-      << distortion_model->c_str();
-  fs["distortion_coefficients"] >> *distortion_coeff;
-  CHECK_EQ(distortion_coeff->size(), 4);
-=======
       << distortion_model_.c_str();
   std::vector<double> distortion_coeff;
   yaml_parser.getYamlParam("distortion_coefficients", &distortion_coeff);
   CHECK_EQ(distortion_coeff.size(), 4);
   convertDistortionVectorToMatrix(distortion_coeff, &distortion_coeff_);
->>>>>>> bceed720
 }
 
 /* -------------------------------------------------------------------------- */
@@ -293,22 +151,18 @@
 }
 
 /* -------------------------------------------------------------------------- */
-// TODO(Toni) : Check if equidistant distortion is supported as well in gtsam.
-<<<<<<< HEAD
-void CameraParams::createGtsamCalibration(const std::string& distortion_model,
-                                          const std::vector<double>& distortion,
-                                          const std::vector<double>& intrinsics,
+void CameraParams::createGtsamCalibration(const std::string &model,
+                                          const cv::Mat &distortion,
+                                          const Intrinsics& intrinsics,
                                           DistortionModelConstPtr* dm) {
-=======
-void CameraParams::createGtsamCalibration(const std::vector<double>& distortion,
-                                          const Intrinsics& intrinsics,
-                                          gtsam::Cal3DS2* calibration) {
-  CHECK_NOTNULL(calibration);
->>>>>>> bceed720
+  CHECK_NOTNULL(dm);
   CHECK_GE(intrinsics.size(), 4);
-  if (DistortionModel::is_valid(distortion_model, 4)) {
-    CHECK_GE(distortion.size(), 4);
-    *dm = DistortionModel::make(distortion_model, intrinsics, distortion);
+  std::vector<double> dist_vec;
+  for (size_t i = 0; i < distortion.total(); i++) {
+    dist_vec.push_back(distortion.at<double>(i));
+  }
+  if (DistortionModel::is_valid(model, dist_vec.size())) {
+    *dm = DistortionModel::make(model, intrinsics, dist_vec);
   }
 }
 
@@ -359,27 +213,16 @@
       break;
     }
   }
-<<<<<<< HEAD
   bool distortionMatches = (distortion_ && cam_par.distortion_ &&
                             distortion_->equals(cam_par.distortion_)) ||
-                           (!distortion_ && !cam_par.distortion_);
-  return areIntrinsicEqual && distortionMatches &&
-=======
+    (!distortion_ && !cam_par.distortion_);
+
   return camera_id_ == cam_par.camera_id_ && areIntrinsicEqual &&
->>>>>>> bceed720
          body_Pose_cam_.equals(cam_par.body_Pose_cam_, tol) &&
          (std::fabs(frame_rate_ - cam_par.frame_rate_) < tol) &&
          (image_size_.width == cam_par.image_size_.width) &&
          (image_size_.height == cam_par.image_size_.height) &&
-<<<<<<< HEAD
-         UtilsOpenCV::CvMatCmp(camera_matrix_, cam_par.camera_matrix_) &&
-         UtilsOpenCV::CvMatCmp(distortion_coeff_, cam_par.distortion_coeff_) &&
-         UtilsOpenCV::CvMatCmp(undistRect_map_x_, cam_par.undistRect_map_x_) &&
-         UtilsOpenCV::CvMatCmp(undistRect_map_y_, cam_par.undistRect_map_y_) &&
-         UtilsOpenCV::CvMatCmp(R_rectify_, cam_par.R_rectify_) &&
-         UtilsOpenCV::CvMatCmp(P_, cam_par.P_);
-=======
-         calibration_.equals(cam_par.calibration_, tol) &&
+         distortionMatches &&
          UtilsOpenCV::compareCvMatsUpToTol(camera_matrix_,
                                            cam_par.camera_matrix_) &&
          UtilsOpenCV::compareCvMatsUpToTol(distortion_coeff_,
@@ -390,7 +233,6 @@
                                            cam_par.undistRect_map_y_) &&
          UtilsOpenCV::compareCvMatsUpToTol(R_rectify_, cam_par.R_rectify_) &&
          UtilsOpenCV::compareCvMatsUpToTol(P_, cam_par.P_);
->>>>>>> bceed720
 }
 
 }  // namespace VIO