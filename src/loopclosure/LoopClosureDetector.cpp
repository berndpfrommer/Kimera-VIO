--- conflicted
+++ resolved
@@ -692,14 +692,9 @@
     DBoW2::EntryId best_entry = dit->Id;
 
     ++dit;
-<<<<<<< HEAD
     for (FrameId idx = 1; dit != q.end(); ++dit, ++idx) {
-      if ((int)dit->Id - last_island_entry < lcd_params_.max_intragroup_gap_) {
-=======
-    for (unsigned int idx = 1; dit != q.end(); ++dit, ++idx) {
       if (static_cast<int>(dit->Id) - last_island_entry <
           lcd_params_.max_intragroup_gap_) {
->>>>>>> e25e8081
         last_island_entry = dit->Id;
         i_last = idx;
         if (dit->Score > best_score) {
