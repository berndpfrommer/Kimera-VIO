--- conflicted
+++ resolved
@@ -920,91 +920,6 @@
       }
     }
   }
-<<<<<<< HEAD
-
-  /* --------------------------------------------------------------------------
-   */
-  double Tracker::computeMedianDisparity(const Frame& ref_frame,
-                                         const Frame& cur_frame) {
-    // Find keypoints that observe the same landmarks in both frames:
-    std::vector<std::pair<size_t, size_t>> matches_ref_cur;
-    findMatchingKeypoints(ref_frame, cur_frame, &matches_ref_cur);
-
-    // Compute disparity:
-    std::vector<double> disparity;
-    disparity.reserve(matches_ref_cur.size());
-    for (const std::pair<size_t, size_t>& rc : matches_ref_cur) {
-      KeypointCV pxDiff =
-          cur_frame.keypoints_[rc.second] - ref_frame.keypoints_[rc.first];
-      double pxDistance = sqrt(pxDiff.x * pxDiff.x + pxDiff.y * pxDiff.y);
-      disparity.push_back(pxDistance);
-    }
-
-    if (disparity.empty()) {
-      VLOG(10) << "WARNING: Have no matches for disparity computation.";
-      return 0.0;
-    }
-
-    // Compute median:
-    const size_t center = disparity.size() / 2;
-    std::nth_element(disparity.begin(), disparity.begin() + center,
-                     disparity.end());
-    return disparity[center];
-  }
-
-  /* --------------------------------------------------------------------------
-   */
-  // TODO(Toni) this won't work in parallel mode, as visualization must be done in
-  // main thread.
-  cv::Mat Tracker::displayFrame(const Frame& ref_frame, const Frame& cur_frame,
-                                int verbosity, const KeypointsCV& extraCorners1,
-                                const KeypointsCV& extraCorners2,
-                                const std::string& extraString) const {
-    cv::Mat img_rgb = cv::Mat(cur_frame.img_.size(), CV_8U);
-    cv::cvtColor(cur_frame.img_, img_rgb, cv::COLOR_GRAY2RGB);
-
-    // Add extra corners if desired.
-    for (auto px_cur : extraCorners1)  // gray
-      cv::circle(img_rgb, px_cur, 4, cv::Scalar(255, 255, 255), 2);
-    for (auto px_cur : extraCorners2)  // blue
-      cv::circle(img_rgb, px_cur, 4, cv::Scalar(255, 0, 0), 2);
-
-    // Add all keypoints in cur_frame with the tracks.
-    for (size_t i = 0; i < cur_frame.keypoints_.size(); ++i) {
-      cv::Point2f px_cur = cur_frame.keypoints_.at(i);
-      if (cur_frame.landmarks_.at(i) == -1) {  // Untracked landmarks are red.
-        cv::circle(img_rgb, px_cur, 4, cv::Scalar(0, 0, 255), 2);
-      } else {
-        auto it = find(ref_frame.landmarks_.begin(), ref_frame.landmarks_.end(),
-                       cur_frame.landmarks_.at(i));
-        if (it != ref_frame.landmarks_.end()) {
-          // If feature was in previous frame, display tracked feature with
-          // green circle/line
-          cv::circle(img_rgb, px_cur, 6, cv::Scalar(0, 255, 0), 1);
-          int nPos = distance(ref_frame.landmarks_.begin(), it);
-          cv::Point2f px_ref = ref_frame.keypoints_.at(nPos);
-          cv::line(img_rgb, px_cur, px_ref, cv::Scalar(0, 255, 0), 1);
-        } else {  // New feature tracks are blue.
-          cv::circle(img_rgb, px_cur, 6, cv::Scalar(255, 0, 0), 1);
-        }
-      }
-    }
-    if (verbosity == 1) {  // otherwise just return the image
-      cv::imshow("img" + extraString, img_rgb);
-      cv::waitKey(trackerParams_.display_time_);
-    } else if (verbosity == 2) {
-      std::string folderName = outputImagesPath_ + extraString + "-" +
-                               VioFrontEndParams::FeatureSelectionCriterionStr(
-                                   trackerParams_.featureSelectionCriterion_) +
-                               "/";
-      boost::filesystem::path trackerDir(folderName.c_str());
-      boost::filesystem::create_directory(trackerDir);
-      std::string img_name = folderName + "/trackerDisplay" + extraString +
-                             "_" + std::to_string(cur_frame.id_) + ".png";
-      cv::imwrite(img_name, img_rgb);
-    }
-    return img_rgb;
-=======
   if (verbosity == 1) { // otherwise just return the image
     cv::imshow("img"+ extraString, img_rgb);
     cv::waitKey(1);
@@ -1014,7 +929,6 @@
     boost::filesystem::create_directory(trackerDir);
     std::string img_name = folderName + "/trackerDisplay" + extraString + "_" + std::to_string(cur_frame.id_) + ".png";
     cv::imwrite(img_name, img_rgb);
->>>>>>> 7dc335e7
   }
 
 }  // namespace VIO