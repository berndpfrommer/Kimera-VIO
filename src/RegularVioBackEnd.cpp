/* ----------------------------------------------------------------------------
 * Copyright 2017, Massachusetts Institute of Technology,
 * Cambridge, MA 02139
 * All Rights Reserved
 * Authors: Luca Carlone, et al. (see THANKS for the full author list)
 * See LICENSE for the license information
 * -------------------------------------------------------------------------- */

/**
 * @file   RegularVioBackEnd.h
 * @brief  Derived class from VioBackEnd which enforces regularity constraints
 * on the factor graph.
 * @author Antoni Rosinol
 */

#include "RegularVioBackEnd.h"

#include <gflags/gflags.h>
#include <glog/logging.h>
#include <gtsam/slam/PriorFactor.h>
#include <gtsam/slam/ProjectionFactor.h>

#include "factors/PointPlaneFactor.h"

DEFINE_int32(min_num_of_observations, 2,
             "Minimum number of observations for a feature track to be added "
             "in the optimization problem (corresponds to number of "
             "measurements in smart factors. Only insert feature tracks of "
             "length at least 2 (otherwise uninformative).");
DEFINE_double(max_parallax, 150,
              "Maximum parallax to be considered correct. This is a patch to "
              "remove outliers when using mono and stereo projection factors.");
DEFINE_int32(min_num_obs_for_proj_factor, 4,
             "If the smart factor has less than x number of observations, "
             "then do not consider the landmark as valid to transform to proj."
             "This param is different from the one counting the track length "
             "as it controls only the quality of the subsequent proj factors, "
             "and has no effect on how the smart factors are created. "
             "This param is very correlated to the one we use to get lmks "
             "in time horizon (aka min_age) since only the ones that have "
             "reached the mesher and have been clustered will have the "
             "possibility of being here, so this param must be higher than the "
             "min_age one to have any impact.");
DEFINE_int32(min_num_of_plane_constraints_to_add_factors, 20,
             "Minimum number of plane constraints to ");

DEFINE_bool(convert_extra_smart_factors_to_proj_factors, true,
            "Whether to convert all smart factors in time horizon to "
            "projection factors, instead of just the ones in current frame.");
DEFINE_bool(remove_old_reg_factors, true,
            "Remove regularity factors for those landmarks that were "
            "originally associated to the plane, but which are not anymore.");
DEFINE_int32(min_num_of_plane_constraints_to_remove_factors, 10,
             "Number of constraints for a plane to be considered "
             "underconstrained when trying to remove old regularity factors. "
             "If a plane is thought to be underconstrained, we'll try to "
             "remove it from the optimization or set a prior to it (depending "
             "on the use_unstable_plane_removal flag.");

DEFINE_bool(use_unstable_plane_removal, false,
            "Remove planes from optimization using unstable implementation, "
            "which tries to remove all factors attached to the plane so that "
            "ISAM2 deletes it. Unfortunately, ISAM2 has a bug and leads to seg "
            "faults if we do so. The stable implementation instead puts a "
            "prior on the plane and removes as many factors from the plane as "
            "possible to avoid seg fault.");
DEFINE_int32(min_num_of_plane_constraints_to_avoid_seg_fault, 3,
             "Minimum number of constraints from landmark to plane to keep in "
             "order to avoid seg fault when removing factors for a specific "
             "plane. If all the factors are removed, then ISAM2 will seg fault,"
             " check issue:https://github.mit.edu/lcarlone/VIO/issues/32.");
DEFINE_double(prior_noise_sigma_normal, 0.1,
              "Sigma for the noise model of the prior on the normal of the "
              "plane.");
DEFINE_double(prior_noise_sigma_distance, 0.1,
              "Sigma for the noise model of the prior on the distance of the "
              "plane.");

namespace VIO {

/* -------------------------------------------------------------------------- */
RegularVioBackEnd::RegularVioBackEnd(
    const Pose3& leftCamPose, const Cal3_S2& leftCameraCalRectified,
    const double& baseline, std::shared_ptr<gtNavState>* initial_state_gt,
    const Timestamp& timestamp, const ImuAccGyrS& imu_accgyr,
    const VioBackEndParams& vioParams, const bool& log_timing,
    const BackendModality& backend_modality)
    : regular_vio_params_(RegularVioBackEndParams::safeCast(vioParams)),
      backend_modality_(backend_modality),
      VioBackEnd(leftCamPose, leftCameraCalRectified, baseline,
                 initial_state_gt, timestamp, imu_accgyr, vioParams,
                 log_timing) {
  LOG(INFO) << "Using Regular VIO backend.\n";

  // Set type of mono_noise_ for generic projection factors.
  gtsam::SharedNoiseModel gaussian_dim_2 = gtsam::noiseModel::Isotropic::Sigma(
      2, regular_vio_params_.monoNoiseSigma_);

  selectNormType(&mono_noise_, gaussian_dim_2,
                 regular_vio_params_.monoNormType_,
                 regular_vio_params_.monoNormParam_);

  // Set type of stereo_noise_ for generic stereo projection factors.
  gtsam::SharedNoiseModel gaussian_dim_3 = gtsam::noiseModel::Isotropic::Sigma(
      3, regular_vio_params_.stereoNoiseSigma_);

  selectNormType(&stereo_noise_, gaussian_dim_3,
                 regular_vio_params_.stereoNormType_,
                 regular_vio_params_.stereoNormParam_);

  // Set type of regularity noise for point plane factors.
  gtsam::SharedNoiseModel gaussian_dim_1 = gtsam::noiseModel::Isotropic::Sigma(
      1, regular_vio_params_.regularityNoiseSigma_);

  selectNormType(&point_plane_regularity_noise_, gaussian_dim_1,
                 regular_vio_params_.regularityNormType_,
                 regular_vio_params_.regularityNormParam_);

  mono_cal_ = boost::make_shared<Cal3_S2>(stereo_cal_->calibration());
  CHECK(mono_cal_->equals(stereo_cal_->calibration()))
      << "Monocular calibration should match Stereo calibration";
}

/* -------------------------------------------------------------------------- */
void RegularVioBackEnd::addVisualInertialStateAndOptimize(
    const Timestamp& timestamp_kf_nsec,
    const StatusSmartStereoMeasurements& status_smart_stereo_measurements_kf,
    const gtsam::PreintegratedImuMeasurements& pim, std::vector<Plane>* planes,
    boost::optional<gtsam::Pose3> stereo_ransac_body_pose) {
  CHECK(planes != nullptr)
      << "Consider using normal VIO instead of regular VIO if you are not "
         "passing planes...";

  debug_info_.resetAddedFactorsStatistics();

  // if (VLOG_IS_ON(20)) {
  //  StereoVisionFrontEnd::PrintStatusStereoMeasurements(
  //                                        status_smart_stereo_measurements_kf);
  //}

  // Features and IMU line up --> do iSAM update.
  last_kf_id_ = curr_kf_id_;
  ++curr_kf_id_;

  VLOG(7) << "Processing keyframe " << curr_kf_id_
          << " at timestamp: " << UtilsOpenCV::NsecToSec(timestamp_kf_nsec)
          << " (nsec)\n";

  /////////////////// IMU FACTORS //////////////////////////////////////////////
  // Predict next step, add initial guess.
  addImuValues(curr_kf_id_, pim);

  // Add imu factors between consecutive keyframe states.
  VLOG(10) << "Adding IMU factor between pose id: " << last_kf_id_
           << " and pose id: " << curr_kf_id_;
  addImuFactor(last_kf_id_, curr_kf_id_, pim);

  /////////////////// STEREO RANSAC FACTORS ////////////////////////////////////
  // Add between factor from RANSAC.
  if (stereo_ransac_body_pose) {
    VLOG(10) << "Adding RANSAC factor between pose id: " << last_kf_id_
             << " and pose id: " << curr_kf_id_;
    if (VLOG_IS_ON(20)) {
      stereo_ransac_body_pose->print();
    }
    addBetweenFactor(last_kf_id_, curr_kf_id_, *stereo_ransac_body_pose);
  }

  /////////////////// VISION MEASUREMENTS //////////////////////////////////////
  const SmartStereoMeasurements& smart_stereo_measurements_kf =
      status_smart_stereo_measurements_kf.second;

  // Extract relevant information from stereo frame.
  // Get the landmarks visible in current keyframe. (These are not all the lmks
  // in time horizon used for the optimization!)
  LandmarkIds lmks_kf;
  addStereoMeasurementsToFeatureTracks(curr_kf_id_,
                                       smart_stereo_measurements_kf, &lmks_kf);

  if (VLOG_IS_ON(20)) {
    printFeatureTracks();
  }

  // Decide which factors to add.
  TrackingStatus kfTrackingStatus_mono =
      status_smart_stereo_measurements_kf.first.kfTrackingStatus_mono_;

<<<<<<< HEAD
  std::vector<size_t> delete_slots(delete_slots_of_converted_smart_factors_);
=======
  gtsam::FactorIndices delete_slots(delete_slots_of_converted_smart_factors_);
>>>>>>> 7dc335e7
  switch (kfTrackingStatus_mono) {
    case TrackingStatus::LOW_DISPARITY: {
      // Vehicle is not moving.
      VLOG(0) << "Tracker has a LOW_DISPARITY status.";
      VLOG(10) << "Add zero velocity and no motion factors.";
      addZeroVelocityPrior(curr_kf_id_);
      addNoMotionFactor(last_kf_id_, curr_kf_id_);
      // TODO why are we not adding the regularities here as well...?
      break;
    }
    default: {
      kfTrackingStatus_mono == TrackingStatus::VALID
          ? VLOG(1) << "Tracker has a VALID status."
          : kfTrackingStatus_mono == TrackingStatus::FEW_MATCHES
                ? VLOG(1) << "Tracker has a FEW_MATCHES status."
                : kfTrackingStatus_mono == TrackingStatus::INVALID
                      ? VLOG(1) << "Tracker has a INVALID status."
                      : kfTrackingStatus_mono == TrackingStatus::DISABLED
                            ? VLOG(1) << "Tracker has a DISABLED status."
                            : VLOG(10) << "";

      if (kfTrackingStatus_mono == TrackingStatus::VALID) {
        // Extract lmk ids that are involved in a regularity.
        VLOG(10) << "Starting extracting lmk ids from set of planes...";
        LandmarkIds lmk_ids_with_regularity;
        switch (backend_modality_) {
          case BackendModality::STRUCTURELESS: {
            // Do nothing, lmk_ids_with_regularity should be empty.
            CHECK_EQ(lmk_ids_with_regularity.size(), 0);
            planes->clear();
            break;
          }
          case BackendModality::STRUCTURELESS_AND_PROJECTION: {
            // Transforms to projection factors only the ones that should
            // have regularities, but do not use the planes anymore.
            extractLmkIdsFromPlanes(*planes, &lmk_ids_with_regularity);
            planes->clear();
            break;
          }
          case BackendModality::PROJECTION: {
            // Transform all smart factors to projection factors,
            // and clear all planes.
            lmk_ids_with_regularity = lmks_kf;
            planes->clear();
            break;
          }
          case BackendModality::PROJECTION_AND_REGULARITY: {
            // Keep the planes, but change all smart factors to projection
            // factors.
            lmk_ids_with_regularity = lmks_kf;
            break;
          }
          case BackendModality::STRUCTURELESS_PROJECTION_AND_REGULARITY: {
            // Act as usual, keep planes, and transform smart factors to projj
            // factors for those that will have regularities.
            extractLmkIdsFromPlanes(*planes, &lmk_ids_with_regularity);
            break;
          }
          default: {
            LOG(ERROR)
                << "Backend modality: "
                << static_cast<std::underlying_type<BackendModality>::type>(
                       backend_modality_)
                << " is not supported.";
            break;
          }
        }
        VLOG(10) << "Finished extracting lmk ids from set of planes, total of "
                 << lmk_ids_with_regularity.size()
                 << " lmks with regularities.";

        // We add features in VIO.
        VLOG(10) << "Starting adding/updating landmarks to graph...";
        addLandmarksToGraph(lmks_kf, lmk_ids_with_regularity);
        VLOG(10) << "Finished adding/updating landmarks to graph.";

        // Convert all smart factors of lmks in time horizon that have
        // regularities to projection factors.
        // Most conversions from smart to proj are done before,
        // in addLandmarksToGraph, but here we also make sure we have converted
        // the ones with regularities in time horizon.
        if (FLAGS_convert_extra_smart_factors_to_proj_factors) {
          VLOG(10)
              << "Starting converting extra smart factors to proj factors...";
          convertExtraSmartFactorToProjFactor(lmk_ids_with_regularity);
          VLOG(10)
              << "Finished converting extra smart factors to proj factors...";
        }

        if (planes->size() > 0) {
          /////////////////// REGULARITY FACTORS
          //////////////////////////////////////////
          // Add regularity factor on vertices of the mesh.
          // WARNING if a plane has been removed by the mesher, then we will not
          // remove the plane from the optimization, since it won't be in
          // planes.
          std::map<PlaneId, std::vector<std::pair<Slot, LandmarkId>>>
              idx_of_point_plane_factors_to_add;
          for (const Plane& plane : *planes) {
            const PlaneId& plane_key = plane.getPlaneSymbol().key();

            VLOG(10) << "Adding regularity factors.";
            addRegularityFactors(
                plane,
                // Creates a new entry if the plane key was not found.
                // So make sure you use [plane_key] instead of .at(plane_key).
                &(plane_id_to_lmk_id_reg_type_[plane_key]),
                &(idx_of_point_plane_factors_to_add[plane_key]));
            VLOG(10) << "Finished adding regularity factors.";
          }

          if (FLAGS_remove_old_reg_factors) {
            VLOG(10) << "Removing old regularity factors.";
            gtsam::FactorIndices delete_old_regularity_factors;
            removeOldRegularityFactors_Slow(
                *planes, idx_of_point_plane_factors_to_add,
                &plane_id_to_lmk_id_reg_type_, &delete_old_regularity_factors);
            if (delete_old_regularity_factors.size() > 0) {
              delete_slots.insert(delete_slots.end(),
                                  delete_old_regularity_factors.begin(),
                                  delete_old_regularity_factors.end());
            }
            VLOG(10) << "Finished removing old regularity factors.";
          }
        } else {
          // TODO shouldn't we "removeOldRegularityFactors_Slow" because there
          // are no planes anymore? shouldn't we delete them or something?
          // Not really because the mesher will only add planes, it won't delete
          // an existing plane from planes structure...
          // Log warning only if we are not using a structureless approach
          // (since it does not require planes).
          LOG_IF(WARNING, backend_modality_ != BackendModality::STRUCTURELESS)
              << "We are not receiving planes for the backend. If planes have "
                 "been"
                 "added to the optimization, we are not removing them.";
        }
      }
      break;
    }
  }

  /////////////////// OPTIMIZE /////////////////////////////////////////////////
  // This lags 1 step behind to mimic hw.
  imu_bias_prev_kf_ = imu_bias_lkf_;

  VLOG(10) << "Starting optimize...";
  optimize(timestamp_kf_nsec, curr_kf_id_, vio_params_.numOptimize_,
           delete_slots);
  VLOG(10) << "Finished optimize.";

  // Sanity check: ensure no one is removing planes outside
  // updatePlaneEstimates.
  static size_t nr_of_planes = 0;
  CHECK_LE(nr_of_planes, planes->size());

  // Update estimates of planes, and remove planes that are not in the state.
  VLOG(10) << "Starting updatePlaneEstimates...";
  updatePlaneEstimates(planes);
  VLOG(10) << "Finished updatePlaneEstimates.";
  nr_of_planes = planes->size();

  // Reset list of factors to delete.
  // These are the smart factors that have been converted to projection factors
  // and must be deleted from the factor graph.
  delete_slots_of_converted_smart_factors_.resize(0);
}

/* -------------------------------------------------------------------------- */
// TODO Virtualize this appropriately,
void RegularVioBackEnd::addLandmarksToGraph(
    const LandmarkIds& lmks_kf, const LandmarkIds& lmk_ids_with_regularity) {
  // Add selected landmarks to graph:
  size_t n_new_landmarks = 0;
  size_t n_updated_landmarks = 0;
  debug_info_.numAddedSmartF_ += lmks_kf.size();

  // Iterate over all landmarks in current key frame.
  for (const LandmarkId& lmk_id : lmks_kf) {
    CHECK(feature_tracks_.find(lmk_id) != feature_tracks_.end());
    FeatureTrack& feature_track = feature_tracks_.at(lmk_id);

    // Only insert feature tracks of length at least 2
    // (otherwise uninformative)
    if (feature_track.obs_.size() >= FLAGS_min_num_of_observations) {
      // We have enough observations of the lmk.
      if (!feature_track.in_ba_graph_) {
        // The lmk has not yet been added to the graph.
        VLOG(20) << "Adding lmk " << lmk_id << " to graph.";
        addLandmarkToGraph(lmk_id, feature_track, &lmk_id_is_smart_);
        // Acknowledge that we have added the landmark in the graph.
        feature_track.in_ba_graph_ = true;
        ++n_new_landmarks;
      } else {
        // The lmk has already been added to the graph.
        CHECK_GE(feature_track.obs_.size(), 1);
        const std::pair<FrameId, StereoPoint2>& obs_kf =
            feature_track.obs_.back();

        // Sanity check.
        CHECK_EQ(obs_kf.first, curr_kf_id_)
            << "Last obs is not from the current"
               " keyframe!";

        // For each landmark we decide if it's going to be a smart factor or
        // not. Here there is a timeline mismatch, while landmarks_kf are only
        // currently visible lmks, lmk_ids_with_regularity contains lmks in
        // time_horizon. To further convert the lmks in time_horizon we use the
        // convertExtraSmartFactorToProjFactor function.
        const bool& is_lmk_smart = updateLmkIdIsSmart(
            lmk_id, lmk_ids_with_regularity, &lmk_id_is_smart_);

        VLOG(20) << "Updating lmk " << lmk_id << " to graph.";
        updateLandmarkInGraph(lmk_id, is_lmk_smart, obs_kf);
        ++n_updated_landmarks;
      }
    } else {
      VLOG(20) << "Feature track is shorter (" << feature_track.obs_.size()
               << ") than min_num_of_observations ("
               << FLAGS_min_num_of_observations
               << ") for lmk with id: " << lmk_id;
    }
  }

  // Convert to projection factors those landmarks that are not in the current
  // key frame, but that have a regularity.
  VLOG(10) << "Added " << n_new_landmarks << " new landmarks.\n"
           << "Updated " << n_updated_landmarks << " landmarks in graph.";
}

/* -------------------------------------------------------------------------- */
void RegularVioBackEnd::addLandmarkToGraph(const LandmarkId& lmk_id,
                                           const FeatureTrack& ft,
                                           LmkIdIsSmart* lmk_id_is_smart) {
  CHECK_NOTNULL(lmk_id_is_smart);
  // All landmarks should be smart the first time we add them to the graph.
  // Add as a smart factor.
  // We use a unit pinhole projection camera for the smart factors to be
  // more efficient.
  SmartStereoFactor::shared_ptr new_factor =
      boost::make_shared<SmartStereoFactor>(smart_noise_, smart_factors_params_,
                                            B_Pose_leftCam_);

  VLOG(20) << "Adding landmark with id: " << lmk_id
           << " for the first time to graph. \n"
           << "Nr of observations of the lmk: " << ft.obs_.size()
           << " observations.\n";
  if (VLOG_IS_ON(30)) {
    new_factor->print();
  }

  // Add observations to smart factor.
  VLOG(20) << "Creating smart factor involving lmk with id: " << lmk_id;
  for (const std::pair<FrameId, StereoPoint2>& obs : ft.obs_) {
    VLOG(20) << "SmartFactor: adding observation of lmk with id: " << lmk_id
             << " from frame with id: " << obs.first;

    new_factor->add(obs.second, gtsam::Symbol('x', obs.first), stereo_cal_);
  }

  /////////////////////// BOOK KEEPING /////////////////////////////////////////

  // Add new factor to suitable structures.
  // TODO why do we need to store the new_factor in both structures??
  VLOG(10) << "Add lmk with id: " << lmk_id << " to new_smart_factors_";
  new_smart_factors_.insert(std::make_pair(lmk_id, new_factor));
  VLOG(10) << "Add lmk with id: " << lmk_id << " to old_smart_factors_";
  old_smart_factors_.insert(
      std::make_pair(lmk_id, std::make_pair(new_factor, -1)));
  lmk_id_is_smart->insert(std::make_pair(lmk_id, true));
  //////////////////////////////////////////////////////////////////////////////
}

/* -------------------------------------------------------------------------- */
void RegularVioBackEnd::updateLandmarkInGraph(
    const LandmarkId& lmk_id, const bool& is_lmk_smart,
    const std::pair<FrameId, StereoPoint2>& new_obs) {
  if (is_lmk_smart) {
    // Lmk is meant to be smart.
    VLOG(20) << "Lmk with id: " << lmk_id << " is set to be smart.\n";

    updateExistingSmartFactor(lmk_id, new_obs, &new_smart_factors_,
                              &old_smart_factors_);
  } else {
    VLOG(20) << "Lmk with id: " << lmk_id
             << " is set to be a projection factor.\n";

    // Update lmk_id as a projection factor.
    gtsam::Key lmk_key = gtsam::Symbol('l', lmk_id).key();
    if (state_.find(lmk_key) == state_.end()) {
      VLOG(20) << "Lmk with id: " << lmk_id << " is not found in state.\n";
      // We did not find the lmk in the state.
      // It was a smart factor before.
      CHECK(old_smart_factors_.exists(lmk_id));
      // Convert smart to projection.
      bool is_conversion_done = convertSmartToProjectionFactor(
          lmk_id, &new_smart_factors_, &old_smart_factors_, &new_values_,
          &new_imu_prior_and_other_factors_,
          &delete_slots_of_converted_smart_factors_);
      // Unless we could not convert the smart factor to a set of projection
      // factors, then do not add it because we do not have a right value
      // to use.
      if (is_conversion_done) {
        VLOG(20) << "Lmk with id: " << lmk_id
                 << " added as a new projection factor with pose with id: "
                 << new_obs.first << ".\n";
        addProjectionFactor(lmk_id, new_obs, &new_imu_prior_and_other_factors_);
        // Sanity check, if the conversion was successful, then we should
        // not be able to see the smart factor anymore.
        CHECK(!old_smart_factors_.exists(lmk_id));
        CHECK(new_smart_factors_.find(lmk_id) == new_smart_factors_.end());
      } else {
        LOG(ERROR) << "Not using new observation for lmk: " << lmk_id
                   << " because we do not have a good initial value for it.";
      }
    } else {
      VLOG(20) << "Lmk with id: " << lmk_id << " has been found in state: "
               << "it is being used in a projection factor.\n"
               << "Adding lmk as a new projection factor with pose with id: "
               << new_obs.first << ".\n";
      // If it is not smart, just add current measurement.
      // It was a projection factor before.
      addProjectionFactor(lmk_id, new_obs, &new_imu_prior_and_other_factors_);
    }
  }
}

/* -------------------------------------------------------------------------- */
void RegularVioBackEnd::updateExistingSmartFactor(
    const LandmarkId& lmk_id, const std::pair<FrameId, StereoPoint2>& new_obs,
    LandmarkIdSmartFactorMap* new_smart_factors,
    SmartFactorMap* old_smart_factors) {
  CHECK_NOTNULL(new_smart_factors);
  CHECK_NOTNULL(old_smart_factors);

  // Update existing smart-factor.
  const SmartFactorMap::iterator& old_smart_factors_it =
      old_smart_factors->find(lmk_id);
  CHECK(old_smart_factors_it != old_smart_factors->end())
      << "Landmark with id: " << lmk_id << " not found in old_smart_factors_\n";

  // Get old factor.
  SmartStereoFactor::shared_ptr old_factor = old_smart_factors_it->second.first;

  // Clone old factor as a new factor.
  CHECK_NOTNULL(old_factor.get());
  SmartStereoFactor::shared_ptr new_factor =
      boost::make_shared<SmartStereoFactor>(*old_factor);

  // Add observation to new factor.
  VLOG(20) << "Added observation for smart factor of lmk with id: " << lmk_id;
  new_factor->add(new_obs.second, gtsam::Symbol('x', new_obs.first),
                  stereo_cal_);

  // If slot is still -1, it means that the factor has not been inserted yet
  // in the graph.
  CHECK(old_smart_factors_it->second.second != -1)
      << "When calling update the slot should be already != -1";

  // Slot is different than -1
  // It means that the factor has already been inserted in the graph.
  VLOG(20) << "Insert new smart factor to new_smart_factors_ for lmk with"
           << " id: " << lmk_id;

  ///// Book Keeping, update factors ///////////////////////////////////////////
  // Update the set of new smart factors.
  new_smart_factors->insert(std::make_pair(lmk_id, new_factor));

  // TODO Why do we do this??
  // if we don't the 3d points seem to be off.
  // is there a way to viz 3d points?
  // BUT then we are not pointing to the factor in the graph anymore, and a
  // check such as old_smart_factor_it->second.first ==
  //                graph.at[old_smart_factor_it->second.second
  // will fail!
  old_smart_factors_it->second.first = new_factor;

  //////////////////////////////////////////////////////////////////////////////
}

/* -------------------------------------------------------------------------- */
// Converts a smart factor to a set of projection factors.
// Returns whether the conversion was possible or not.
bool RegularVioBackEnd::convertSmartToProjectionFactor(
    const LandmarkId& lmk_id, LandmarkIdSmartFactorMap* new_smart_factors,
    SmartFactorMap* old_smart_factors, gtsam::Values* new_values,
    gtsam::NonlinearFactorGraph* new_imu_prior_and_other_factors,
    gtsam::FactorIndices* delete_slots_of_converted_smart_factors) {
  CHECK_NOTNULL(new_smart_factors);
  CHECK_NOTNULL(old_smart_factors);
  CHECK_NOTNULL(new_values);
  CHECK_NOTNULL(new_imu_prior_and_other_factors);
  CHECK_NOTNULL(delete_slots_of_converted_smart_factors);

  const auto& old_smart_factors_it = old_smart_factors->find(lmk_id);
  CHECK(old_smart_factors_it != old_smart_factors->end())
      << "Landmark not found in old_smart_factors_.";

  SmartStereoFactor::shared_ptr old_factor = old_smart_factors_it->second.first;
  CHECK_NOTNULL(old_factor.get());

  // Add landmark value to graph.
  VLOG(30) << "Print old_factor of lmk_id: " << lmk_id;
  if (VLOG_IS_ON(30)) {
    old_factor->print();
  }

  // Check triangulation result is initialized.
  if (old_factor->point().valid()) {
    CHECK(old_factor->point().is_initialized());
    VLOG(10) << "Performing conversion for lmk with id: " << lmk_id << " from "
             << " smart factor to projection factor.";

    // TODO check all the * whatever, for segmentation fault!
    gtsam::Key lmk_key = gtsam::Symbol('l', lmk_id).key();
    new_values->insert(lmk_key, *(old_factor->point()));

    // DEBUG add prior to lmks.
    // LOG_EVERY_N(ERROR, 100) << "Do not forget to remove lmk prior!";
    // static const gtsam::noiseModel::Diagonal::shared_ptr prior_lmk_noise =
    //    gtsam::noiseModel::Diagonal::Sigmas(Vector3(1, 1, 1));
    // new_imu_prior_and_other_factors_.push_back(
    //      boost::make_shared<gtsam::PriorFactor<gtsam::Point3> >(
    //        lmk_key,
    //        *(old_factor->point()),
    //        prior_lmk_noise));

    // Convert smart factor to multiple projection factors.
    // There is no need to have a threshold for how many observations we want
    // , since it is done already in the updateLmkIsSmart function.
    // Nevertheless, check that there are at least 2 observations.
    CHECK_GE(old_factor->measured().size(), 2);
    for (size_t i = 0; i < old_factor->keys().size(); i++) {
      const gtsam::Symbol& cam_sym = gtsam::Symbol(old_factor->keys().at(i));
      CHECK_LT(i, old_factor->measured().size());
      const StereoPoint2& sp2 = old_factor->measured().at(i);
      std::pair<FrameId, StereoPoint2> obs(
          std::make_pair(cam_sym.index(), sp2));
      VLOG(20) << "Lmk with id: " << lmk_id
               << " added as a new projection factor attached to pose with id: "
               << static_cast<int>(cam_sym.index()) << ".\n";
      addProjectionFactor(lmk_id, obs, &new_imu_prior_and_other_factors_);
    }

    ////////////////// BOOKKEEPING /////////////////////////////////////////
    // Make sure that the smart factor that we converted to projection
    // gets deleted from the graph. If the slot is -1, then it is not in the
    // graph so we do not need to delete it.
    VLOG(20) << "Starting bookkeeping for converted smart factor to "
                "projection factor for lmk with id: "
             << lmk_id;
    if (old_smart_factors_it->second.second != -1) {
      // Get current slot (if factor is already there it must be deleted).
      VLOG(20)
          << "Remove smart factor by adding its slot to the list of slots to "
             "delete from optimization graph";
      delete_slots_of_converted_smart_factors->push_back(
          old_smart_factors_it->second.second);
      // Check that we are not actually updating the smart factor.
      // Otherwise we would have an sporadic smart factor.
      CHECK(new_smart_factors->find(lmk_id) == new_smart_factors->end())
          << "Someone is updating the smart factor while it should be a "
             "projection factor...";
      // NOTE If the slot is -1, so the smart factor is not in the graph yet,
      // but it is maybe going to be added in this iteration as a
      // new_smart_factor...
    }

    // Erase from old_smart_factors_ list since this has been converted into
    // projection factors.
    // Check to avoid undefined behaviour.
    CHECK(old_smart_factors->find(lmk_id) != old_smart_factors->end());
    VLOG(20) << "Erasing lmk with id " << lmk_id << " from old_smart_factors";
    old_smart_factors->erase(lmk_id);
    ////////////////////////////////////////////////////////////////////////

    return true;
  } else {
    LOG(WARNING) << "Cannot convert smart factor to proj. factor.\n"
                 << "Smart factor does not have a valid 3D position for lmk: "
                 << lmk_id << "\n"
                 << "Smart factor point status: \n"
                 << old_factor->point();
    return false;
  }
}

/* -------------------------------------------------------------------------- */
void RegularVioBackEnd::convertExtraSmartFactorToProjFactor(
    const LandmarkIds& lmk_ids_with_regularity) {
  for (const LandmarkId& lmk_id : lmk_ids_with_regularity) {
    // Check that we are tracking this lmk to avoid not calling
    // updateLmkIdIsSmart beforehand.
    VLOG(20) << "Dealing with lmk id: " << lmk_id;
    if (lmk_id_is_smart_.exists(lmk_id)) {
      if (lmk_id_is_smart_.at(lmk_id)) {
        // We have found a smart factor that should be a projection factor.
        // Convert it to a projection factor, so that we can enforce
        // regularities on it, but only if it is valid.
        CHECK(old_smart_factors_.exists(lmk_id));
        VLOG(20)
            << "We found a smart factor that should be in a regularity for "
               "lmk with id: "
            << lmk_id;
        // We do FLAGS_min_num_obs_for_proj_factor + 1,
        // because we have to substract the fact that in this iteration we added
        // an extra measurement to the factor. This is to be consistent with the
        // check of isSmartFactor3dPointGood when deciding if the 3d point is
        // valid for changing from smart to projection factor. Well this is only
        // true if lmk_id is in the set of lmks observed now... But if it is
        // not, then there is no new observation... Check nwe_smart_factors_ to
        // see if there is indeed a new observation or not.
        if (isSmartFactor3dPointGood(
                old_smart_factors_.at(lmk_id).first,
                (new_smart_factors_.find(lmk_id) != new_smart_factors_.end())
                    ? FLAGS_min_num_obs_for_proj_factor + 1
                    : FLAGS_min_num_obs_for_proj_factor)) {
          VLOG(20) << "Converting extra smart factor to proj factor for lmk"
                      " with id: "
                   << lmk_id << ", since 3d point is good enough";
          if (convertSmartToProjectionFactor(
                  lmk_id, &new_smart_factors_, &old_smart_factors_,
                  &new_values_, &new_imu_prior_and_other_factors_,
                  &delete_slots_of_converted_smart_factors_)) {
            VLOG(30) << "Converted smart factor to proj factor for lmk"
                        " with id: "
                     << lmk_id;
            // Acknowledge the lmk is now in a projection factor.
            lmk_id_is_smart_.at(lmk_id) = false;
          } else {
            VLOG(30) << "NOT converted smart factor to proj factor for lmk"
                        " with id: "
                     << lmk_id;
          }
        } else {
          VLOG(20) << "Not converting extra smart factor to proj factor for lmk"
                      " with id: "
                   << lmk_id << ", since 3d point is not good enough";
        }
      } else {
        VLOG(20) << "The current factor for lmk: " << lmk_id
                 << " is already a projection factor.";
      }
    } else {
      // We are not (yet) tracking this lmk id.
      // We should only get to this condition when the lmk id is
      // so new that it has not even passed the check on minimum number of
      // feature_track size in addLandmarksToGraph.
      CHECK(!old_smart_factors_.exists(lmk_id));
      CHECK(new_smart_factors_.find(lmk_id) == new_smart_factors_.end());
    }
  }
}

/* -------------------------------------------------------------------------- */
void RegularVioBackEnd::deleteLmkFromExtraStructures(const LandmarkId& lmk_id) {
  if (lmk_id_is_smart_.find(lmk_id) != lmk_id_is_smart_.end()) {
    LOG(WARNING) << "Delete entrance in lmk_id_is_smart_"
                    " for lmk with id: "
                 << lmk_id;
    lmk_id_is_smart_.erase(lmk_id);
  }

  // Delete the entries related to this lmk id for all planes.
  // NOT tested when using multiple planes...
  for (PlaneIdToLmkIdRegType::value_type& plane_id_to_map :
       plane_id_to_lmk_id_reg_type_) {
    if (plane_id_to_map.second.find(lmk_id) != plane_id_to_map.second.end()) {
      LOG(WARNING) << "Delete entrance in lmk_id_to_regularity_type_map"
                      " for lmk with id: "
                   << lmk_id;
      plane_id_to_map.second.erase(lmk_id);
    }
  }
}

/* -------------------------------------------------------------------------- */
void RegularVioBackEnd::addProjectionFactor(
    const LandmarkId& lmk_id, const std::pair<FrameId, StereoPoint2>& new_obs,
    gtsam::NonlinearFactorGraph* new_imu_prior_and_other_factors) {
  CHECK_NOTNULL(new_imu_prior_and_other_factors);
  if (!std::isnan(new_obs.second.uR())) {
    double parallax = new_obs.second.uL() - new_obs.second.uR();
    if (!std::isnan(parallax)) {
      if (parallax < FLAGS_max_parallax) {
        CHECK_GT(parallax, 0.0);
        new_imu_prior_and_other_factors->push_back(
            boost::make_shared<gtsam::GenericStereoFactor<Pose3, Point3>>(
                new_obs.second, stereo_noise_,
                gtsam::Symbol('x', new_obs.first), gtsam::Symbol('l', lmk_id),
                stereo_cal_, true, true, B_Pose_leftCam_));
      } else {
        LOG(ERROR) << "Parallax for lmk_id: " << lmk_id << " is = " << parallax;
      }
    } else {
      LOG(ERROR) << "Parallax for lmk_id: " << lmk_id << " is NAN.";
    }
  } else {
    // Right pixel has a NAN value for u, use GenericProjectionFactor instead
    // of stereo.
    new_imu_prior_and_other_factors->push_back(
        boost::make_shared<gtsam::GenericProjectionFactor<Pose3, Point3>>(
            gtsam::Point2(new_obs.second.uL(), new_obs.second.v()), mono_noise_,
            gtsam::Symbol('x', new_obs.first), gtsam::Symbol('l', lmk_id),
            mono_cal_, true, true, B_Pose_leftCam_));
  }
}

/* -------------------------------------------------------------------------- */
// TODO keep deleting the used lmk_ids_with_regularities to diminish
// runtime of the algorithm.
bool RegularVioBackEnd::updateLmkIdIsSmart(
    const LandmarkId& lmk_id, const LandmarkIds& lmk_ids_with_regularity,
    LmkIdIsSmart* lmk_id_is_smart) {
  // TODOOOOO completely change this function: it should be
  // if the lmk_id is not found in is_lmk_smart
  // then add it as smart
  // else if it was smart, but now it is in regularity, add it as regularity
  // if it was not smart, keep it as such...
  CHECK_NOTNULL(lmk_id_is_smart);

  // WARNING I think this loop should not be over lmks_kf, which are in the
  // current keyframe but over the time horizon instead!!!
  // Otherwise we can have some lmks that are not set as projection factors
  // but will be in the future involved in some kind of regularity...
  // MORE WARNING: this function is tightly coupled with the landmarks we
  // feed to the mesher that then sends lmk_ids_with_regularity.
  // i.e. if the mesher has lmks that are in the keyframe but not in the
  // optimization, it won't work...
  const auto& lmk_id_slot = lmk_id_is_smart->find(lmk_id);
  if (std::find(lmk_ids_with_regularity.begin(), lmk_ids_with_regularity.end(),
                lmk_id) == lmk_ids_with_regularity.end()) {
    VLOG(20) << "Lmk_id = " << lmk_id
             << " needs to stay as it is since it is "
                "NOT involved in any regularity.";
    // This lmk is not involved in any regularity.
    if (lmk_id_slot == lmk_id_is_smart->end()) {
      // We did not find the lmk_id in the lmk_id_is_smart_ map.
      // Add it as a smart factor.
      lmk_id_is_smart->insert(std::make_pair(lmk_id, true));
    } else {
      // Let the lmk be as it was before (note is not allowed to go from
      // projection to smart.
    }
  } else {
    // This lmk is involved in a regularity, hence it should be a variable in
    // the factor graph (connected to projection factor).
    VLOG(20) << "Lmk_id = " << lmk_id
             << " needs to be a proj. factor, as it "
                "is involved in a regularity.";
    const auto& old_smart_factors_it = old_smart_factors_.find(lmk_id);
    if (old_smart_factors_it == old_smart_factors_.end()) {
      // This should only happen if the lmk was already in a regularity,
      // and subsequently updated as a a projection factor...
      VLOG(20) << "Landmark with id: " << lmk_id
               << " not found in old_smart_factors.";
      // This lmk must be tracked.
      CHECK(lmk_id_slot != lmk_id_is_smart->end());
      // This lmk must not be a smart factor.
      CHECK(lmk_id_is_smart->at(lmk_id) == false);
    } else {
      // We found the factor.

      // Get whether the smart factor is valid or not.
      SmartStereoFactor::shared_ptr old_factor =
          old_smart_factors_it->second.first;
      // Mind that we are going to add an extra measurement in this iteration
      // so in reality we are checking that the factor number of measurements
      // (without the new measurement) accounts for at least min_num_obs...
      bool lmk_is_valid = isSmartFactor3dPointGood(
          old_factor, FLAGS_min_num_obs_for_proj_factor);

      if (lmk_id_slot == lmk_id_is_smart->end()) {
        // We did not find the lmk_id in the lmk_id_is_smart_ map.
        // Add it as a projection factor only if it is valid.
        // TODO use an enum instead of bool for lmk_id_is_smart, otherwise
        // it is too difficult to read.
        lmk_id_is_smart->insert(
            std::make_pair(lmk_id, lmk_is_valid ? false : true));
      } else {
        if (lmk_is_valid) {
          // Change it to a projection factor.
          lmk_id_is_smart->at(lmk_id) = false;
        } else {
          // Keep it to a smart factor.
          // We cannot allow conversion back from proj to smart factor.
          // So just check that this is still smart, otherwise we are stuck.
          CHECK(lmk_id_is_smart->at(lmk_id) == true);
          // lmk_id_is_smart->at(lmk_id) = true;
        }
      }
    }
  }

  CHECK(lmk_id_is_smart->find(lmk_id) != lmk_id_is_smart->end());
  return lmk_id_is_smart->at(lmk_id);
}

/* -------------------------------------------------------------------------- */
// Returns whether the lmk of the smart factor is valid:
// - It checks that the point is valid.
// - It checks that the point has been seen at least a certain number of times.
bool RegularVioBackEnd::isSmartFactor3dPointGood(
    SmartStereoFactor::shared_ptr factor,
    const size_t& min_num_of_observations) {
  CHECK(factor);
  if (!factor->point().valid()) {
    // The point is not valid.
    VLOG(20) << "Smart factor is NOT valid.";
    return false;
  } else {
    CHECK(factor->point().is_initialized());
    // If the smart factor has less than x number of observations,
    // then do not consider the landmark as valid.
    // This param is different from the one counting the track length
    // as it controls only the quality of the subsequent proj factors,
    // and has no effect on how the smart factors are created.
    // This param is very correlated to the one we use to get lmks,
    // in time horizon (aka min_age) since only the ones that have reached
    // the mesher and have been clustered will have the possibility of
    // being here, so this param must be higher than the min_age one to
    // have any impact.
    // TODO Do this when we convert the factor not when we decide if
    // it should be a proj or a smart factor! But then we must be
    // careful that the lmk_id_is_smart is re-changed to smart right?
    // ALSO, this is not taking into account that we are going to add a new
    // observation next...
    if (factor->measured().size() >= min_num_of_observations) {
      VLOG(20) << "Smart factor is valid with: " << factor->measured().size()
               << " observations (wo the one we are going to add now).";
      return true;
    } else {
      // Should not be a warning this, but just in case.
      LOG(WARNING) << "Smart factor has not enough"
                   << " observations: " << factor->measured().size()
                   << ", but should be more or equal to "
                   << min_num_of_observations;
      return false;
    }
  }
}

/* -------------------------------------------------------------------------- */
void RegularVioBackEnd::addRegularityFactors(
    const Plane& plane, LmkIdToRegularityTypeMap* lmk_id_to_regularity_type_map,
    std::vector<std::pair<Slot, LandmarkId>>*
        idx_of_point_plane_factors_to_add) {
  CHECK_NOTNULL(lmk_id_to_regularity_type_map);
  CHECK_NOTNULL(idx_of_point_plane_factors_to_add);
  idx_of_point_plane_factors_to_add->resize(0);

  const LandmarkIds& plane_lmk_ids = plane.lmk_ids_;

  VLOG(10) << "Starting addRegularityFactors...";
  const gtsam::Symbol& plane_symbol = plane.getPlaneSymbol();
  const gtsam::Key& plane_key = plane_symbol.key();
  if (!state_.exists(plane_key)) {
    VLOG(10) << "Plane key, " << gtsam::DefaultKeyFormatter(plane_key)
             << " does NOT exist.";
    // WARNING one plane assumption!
    // If the plane is new, and we are only using one plane as regularity
    // then there should be no lmk_id with a regularity now...
    CHECK_EQ(lmk_id_to_regularity_type_map->size(), 0);

    // Verify that the plane is going to be fully constrained before adding it.
    // Variables to check whether the new plane is going to be fully
    // constrained or not.
    bool is_plane_constrained = false;
    std::vector<LandmarkId> list_of_constraints;

    // Loop over all lmks which are involved in the regularity, to both
    // check that the new plane is going to be fully constrained and that
    // in case it is we add all the corresponding factors.
    for (const LandmarkId& lmk_id : plane_lmk_ids) {
      if (state_.exists(gtsam::Symbol('l', lmk_id)) ||
          new_values_.exists(gtsam::Symbol('l', lmk_id))) {
        // Lmk id exists either in the state or it is going to be added in the
        // next optimization.
        VLOG(20)
            << "Lmk id: " << lmk_id
            << " is in state_ or is going to be added in next optimization.";

        const auto& lmk_id_regularity_type =
            lmk_id_to_regularity_type_map->find(lmk_id);
        if (lmk_id_regularity_type == lmk_id_to_regularity_type_map->end()) {
          // Lmk has not been used in a regularity.
          VLOG(20) << "Lmk id: " << lmk_id
                   << " has not yet been used in a regularity.";

          // Check that the plane is constrained before adding factors.
          if (!is_plane_constrained) {
            // Still need to check whether the plane is fully constrained.
            // Add lmk to list of potential constraints.
            VLOG(10) << "Checking that plane has enough constraints...";
            list_of_constraints.push_back(lmk_id);
          } else {
            // Act as usual, the plane is already fully constrained, keep
            // adding new factors.
            VLOG(20) << "Adding PointPlaneFactor.";
            idx_of_point_plane_factors_to_add->push_back(std::make_pair(
                new_imu_prior_and_other_factors_.size(), lmk_id));
            new_imu_prior_and_other_factors_.push_back(
                boost::make_shared<gtsam::PointPlaneFactor>(
                    gtsam::Symbol('l', lmk_id), plane_key,
                    point_plane_regularity_noise_));
            // Acknowledge that this lmk has been used in a regularity.
            (*lmk_id_to_regularity_type_map)[lmk_id] =
                RegularityType::POINT_PLANE;
          }

          if (list_of_constraints.size() >
              FLAGS_min_num_of_plane_constraints_to_add_factors) {
            // Acknowledge that the plane is constrained.
            is_plane_constrained = true;

            //            static size_t i = 0;
            //            *plane_symbol = gtsam::Symbol('P', 0); //
            //            gtsam::Symbol('P', i); plane_key =
            //            plane_symbol->key(); i++;

            // TODO find a way to add initial guess, maybe when sending the
            // lmk_ids having a regularity we could regress a plane through it?
            // The mesher should send the plane!
            const gtsam::OrientedPlane3 plane_value(
                plane.normal_.x, plane.normal_.y, plane.normal_.z,
                plane.distance_);

            // The plane is constrained, add it.
            VLOG(10) << "Adding new plane with key: "
                     << gtsam::DefaultKeyFormatter(plane_key)
                     << " as a new variable in backend.\n"
                     << "\tWith normal: " << plane_value.normal()
                     << "\tWith distance: " << plane_value.distance();
            new_values_.insert(plane_key, plane_value);

            // TODO Remove! DEBUG add a prior to the plane.
            // static const gtsam::noiseModel::Diagonal::shared_ptr prior_noise
            // =
            //    gtsam::noiseModel::Diagonal::Sigmas(Vector3(0.5, 0.5, 0.5));
            // new_imu_prior_and_other_factors_.push_back(
            //      boost::make_shared<gtsam::PriorFactor<gtsam::OrientedPlane3>
            //      >(
            //        plane_key,
            //        plane_value,
            //        prior_noise));

            // Add the factors for the lmks that we skipped while checking
            // that the plane is fully constrained.
            for (const LandmarkId& prev_lmk_id : list_of_constraints) {
              VLOG(20) << "Adding PointPlaneFactor.";
              idx_of_point_plane_factors_to_add->push_back(std::make_pair(
                  new_imu_prior_and_other_factors_.size(), prev_lmk_id));
              new_imu_prior_and_other_factors_.push_back(
                  boost::make_shared<gtsam::PointPlaneFactor>(
                      gtsam::Symbol('l', prev_lmk_id), plane_key,
                      point_plane_regularity_noise_));
              // Acknowledge that this lmk has been used in a regularity.
              (*lmk_id_to_regularity_type_map)[prev_lmk_id] =
                  RegularityType::POINT_PLANE;
            }

            // Clear list of constraints, so that we do not enter in this
            // condition anymore.
            list_of_constraints.resize(0);
          }
        } else {
          LOG(ERROR) << "If this is a new plane, the lmks should not have any "
                        "regularities...";
          // And this if condition will prevent multiple regularities on the
          // same point...
        }
      } else {
        LOG(WARNING) << "Lmk id: " << lmk_id
                     << " is NOT in state_ or in new_values_,"
                     << " NOT adding PointPlaneFactor.";

        // Erase from map of lmk id to regularity type, since the lmk does not
        // exist anymore, or has never existed.
        // Avoid the world of undefined behaviour by checking that the lmk_id
        // we want to erase is actually there.
        if (lmk_id_to_regularity_type_map->find(lmk_id) !=
            lmk_id_to_regularity_type_map->end()) {
          lmk_id_to_regularity_type_map->erase(lmk_id);
        }
      }
    }

    if (!is_plane_constrained) {
      VLOG(10) << "Plane with key: " << gtsam::DefaultKeyFormatter(plane_key)
               << " is not sufficiently constrained:\n"
               << "\tConstraints: " << list_of_constraints.size() << "\n"
               << "\tMin number of constraints: "
               << FLAGS_min_num_of_plane_constraints_to_add_factors;
    } else {
      VLOG(10) << "Plane with key: " << gtsam::DefaultKeyFormatter(plane_key)
               << " is sufficiently constrained with "
               << idx_of_point_plane_factors_to_add->size() << " constraints.";
    }

    // Reset the flag for next time we have to add a plane.
    is_plane_constrained = false;
    // Also reset vector of constraints to empty.
    list_of_constraints.resize(0);
  } else {
    VLOG(10) << "Plane key does exist already: "
             << gtsam::DefaultKeyFormatter(plane_key);

    // The plane exists, just add regularities that are ok.
    for (const LandmarkId& lmk_id : plane_lmk_ids) {
      if (state_.exists(gtsam::Symbol('l', lmk_id)) ||
          new_values_.exists(gtsam::Symbol('l', lmk_id))) {
        // Lmk id exists either in the state or it is going to be added in the
        // next optimization.
        VLOG(20)
            << "Lmk id: " << lmk_id
            << " is in state_ or is going to be added in next optimization.";

        const auto& lmk_id_regularity_type =
            lmk_id_to_regularity_type_map->find(lmk_id);
        if (lmk_id_regularity_type == lmk_id_to_regularity_type_map->end() ||
            lmk_id_regularity_type->second != RegularityType::POINT_PLANE) {
          // Lmk has not been used in a regularity or is not in a point plane
          // factor.
          VLOG(20) << "Lmk id: " << lmk_id
                   << " has not yet been used in a regularity.";

          // The plane is already in the graph so it must be fully constrained,
          // keep adding new factors.
          VLOG(20) << "Adding PointPlaneFactor.";
          idx_of_point_plane_factors_to_add->push_back(
              std::make_pair(new_imu_prior_and_other_factors_.size(), lmk_id));
          new_imu_prior_and_other_factors_.push_back(
              boost::make_shared<gtsam::PointPlaneFactor>(
                  gtsam::Symbol('l', lmk_id), plane_key,
                  point_plane_regularity_noise_));
          // Acknowledge that this lmk has been used in a regularity.
          (*lmk_id_to_regularity_type_map)[lmk_id] =
              RegularityType::POINT_PLANE;
        } else {
          // This lmk has already been used in a regularity and is a point plane
          // factor, avoid duplication of factors.
          VLOG(20) << "Avoiding duplicated regularity factor for lmk id: "
                   << lmk_id;
        }
      } else {
        LOG(WARNING) << "Lmk id: " << lmk_id
                     << " is NOT in state_ or in new_values_,"
                     << " NOT adding PointPlaneFactor.";

        // Erase from map of lmk id to regularity type, since the lmk does not
        // exist anymore, or has never existed.
        // Avoid the world of undefined behaviour by checking that the lmk_id
        // we want to erase is actually there.
        if (lmk_id_to_regularity_type_map->find(lmk_id) !=
            lmk_id_to_regularity_type_map->end()) {
          lmk_id_to_regularity_type_map->erase(lmk_id);
        }
      }
    }
  }
}

/* -------------------------------------------------------------------------- */
void RegularVioBackEnd::removeOldRegularityFactors_Slow(
    const std::vector<Plane>& planes,
    const std::map<PlaneId, std::vector<std::pair<Slot, LandmarkId>>>&
        map_idx_of_point_plane_factors_to_add,
    PlaneIdToLmkIdRegType* plane_id_to_lmk_id_to_reg_type_map,
    gtsam::FactorIndices* delete_slots) {
  CHECK_NOTNULL(plane_id_to_lmk_id_to_reg_type_map);
  CHECK_NOTNULL(delete_slots);

  std::vector<size_t> plane_idx_to_clean;
  std::map<size_t, std::vector<std::pair<Slot, LandmarkId>>>
      plane_id_to_factor_slots_bad;
  std::map<size_t, std::vector<std::pair<Slot, LandmarkId>>>
      plane_id_to_factor_slots_good;
  std::map<size_t, bool> has_plane_a_prior_map;
  std::map<size_t, bool> has_plane_a_linear_factor_map;
  std::map<size_t, Slot> plane_prior_slot_map;
  size_t i = 0;
  for (const Plane& plane : planes) {
    const gtsam::Symbol& plane_symbol = plane.getPlaneSymbol();
    CHECK(!(state_.exists(plane_symbol.key()) &&
            new_values_.exists(plane_symbol.key())))
        << "Inconsistency: plane is in current state,"
           " but it is going to be added.";
    if (!state_.exists(plane_symbol.key())) {
      // The plane is not in the state, it is probably going to be added in
      // this iteration, so it must be already well constrained and attached
      // to the right lmks.
      // Or it could be that it is not going to be added at all, so we
      // do not need to do anything.
      VLOG(10) << "Plane with id " << gtsam::DefaultKeyFormatter(plane_symbol)
               << " is not in state.";
      i++;
      continue;
    }

    if (new_values_.exists(plane_symbol.key())) {
      // The plane is not in the state, and it is going to be added in
      // this iteration, so it must be already well constrained and attached
      // to the right lmks.
      VLOG(10) << "Plane with id " << gtsam::DefaultKeyFormatter(plane_symbol)
               << " is in new_values_.";
      i++;
      continue;
    }

    plane_idx_to_clean.push_back(i);
    // Init data structures empty, by using [] instead of .at().
    plane_id_to_factor_slots_bad[i];
    plane_id_to_factor_slots_good[i];
    has_plane_a_prior_map[i] = false;
    has_plane_a_linear_factor_map[i] = false;
    plane_prior_slot_map[i] = 0;  // Set as invalid slot.

    i++;
  }

  VLOG(10) << "Starting removeOldRegularityFactors_Slow...";

  // If the plane exists in the state_ and not in new_values_,
  // then let us remove old regularity factors.
  const gtsam::NonlinearFactorGraph& graph = smoother_->getFactors();
  Slot slot = 0;
  // Loop over current graph.
  for (const auto& g : graph) {
    if (g) {
      const auto& ppf = boost::dynamic_pointer_cast<gtsam::PointPlaneFactor>(g);
      const auto& plane_prior = boost::dynamic_pointer_cast<
          gtsam::PriorFactor<gtsam::OrientedPlane3>>(g);
      const auto& lcf =
          boost::dynamic_pointer_cast<gtsam::LinearContainerFactor>(g);
      if (ppf) {
        // We found a PointPlaneFactor.
        for (const size_t& plane_id : plane_idx_to_clean) {
          const gtsam::Symbol& plane_symbol =
              planes.at(plane_id).getPlaneSymbol().key();
          if (plane_symbol == ppf->getPlaneKey()) {
            // We found the plane involved in current PointPlaneFactor.
            const LandmarkId& lmk_id =
                gtsam::Symbol(ppf->getPointKey()).index();
            const LandmarkIds& plane_lmk_ids = planes.at(plane_id).lmk_ids_;
            // Try to find this lmk id in the set of lmks of the plane.
            if (std::find(plane_lmk_ids.begin(), plane_lmk_ids.end(), lmk_id) ==
                plane_lmk_ids.end()) {
              // We did not find the point in plane's lmks, therefore it should
              // not be involved in a regularity anymore, delete this slot.
              // (but I want to remove the landmark! and all its factors,
              // to avoid having underconstrained lmks...)
              VLOG(20) << "Found bad point plane factor on lmk with id: "
                       << lmk_id;
              plane_id_to_factor_slots_bad.at(plane_id).push_back(
                  std::make_pair(slot, lmk_id));

              // Before deleting this slot, we must ensure that both the plane
              // and the landmark are well constrained!
            } else {
              // Store those factors that we will potentially keep.
              plane_id_to_factor_slots_good.at(plane_id).push_back(
                  std::make_pair(slot, lmk_id));
            }
          }
        }
      } else if (plane_prior) {
        for (const size_t& plane_idx : plane_idx_to_clean) {
          const gtsam::Symbol& plane_symbol =
              planes.at(plane_idx).getPlaneSymbol().key();
          if (plane_prior->find(plane_symbol) != plane_prior->end()) {
            LOG(WARNING) << "Found plane prior for plane: "
                         << gtsam::DefaultKeyFormatter(plane_symbol.key());
            // Store slot of plane_prior, since we might have to delete it
            // if the plane has no constraints.
            plane_prior_slot_map.at(plane_idx) = slot;
            has_plane_a_prior_map.at(plane_idx) = true;
          }
        }
      } else if (lcf) {
        for (const size_t& plane_idx : plane_idx_to_clean) {
          const gtsam::Symbol& plane_symbol =
              planes.at(plane_idx).getPlaneSymbol().key();
          if (lcf->find(plane_symbol.key()) != lcf->end()) {
            VLOG(10) << "Found linear container factor for plane: "
                     << gtsam::DefaultKeyFormatter(plane_symbol.key());
            has_plane_a_linear_factor_map.at(plane_idx) = true;
          }
        }
      }
    }

    // Next slot.
    slot++;
  }

  // Decide whether we can just delete the bad point plane factors,
  // or whether we need to delete all the factors involving the plane
  // so that it is removed.
  // For this we need to check if the plane is fully constrained!
  for (const size_t& plane_idx : plane_idx_to_clean) {
    const gtsam::Symbol& plane_symbol =
        planes.at(plane_idx).getPlaneSymbol().key();
    const std::vector<std::pair<Slot, LandmarkId>>&
        point_plane_factor_slots_bad =
            plane_id_to_factor_slots_bad.at(plane_idx);
    const std::vector<std::pair<Slot, LandmarkId>>&
        point_plane_factor_slots_good =
            plane_id_to_factor_slots_good.at(plane_idx);
    DCHECK(map_idx_of_point_plane_factors_to_add.find(plane_symbol.key()) !=
           map_idx_of_point_plane_factors_to_add.end());
    const std::vector<std::pair<Slot, LandmarkId>>&
        idx_of_point_plane_factors_to_add =
            map_idx_of_point_plane_factors_to_add.at(plane_symbol.key());
    DCHECK(plane_id_to_lmk_id_to_reg_type_map->find(plane_symbol.key()) !=
           plane_id_to_lmk_id_to_reg_type_map->end());
    LmkIdToRegularityTypeMap& lmk_id_to_regularity_type_map =
        (*plane_id_to_lmk_id_to_reg_type_map).at(plane_symbol.key());
    const bool& has_plane_a_prior = has_plane_a_prior_map.at(plane_idx);
    const bool& has_plane_a_linear_factor =
        has_plane_a_linear_factor_map.at(plane_idx);
    const size_t& plane_prior_slot = plane_prior_slot_map.at(plane_idx);
    /// If there are enough new constraints to be added then delete only
    /// delete_slots else, if there are enough constraints left, only delete
    /// delete_slots otherwise delete ALL constraints, both old and new, so that
    /// the plane disappears (take into account priors!). Priors affecting
    /// planes: linear container factor & prior on OrientedPlane3
    const int32_t total_nr_of_plane_constraints =
        point_plane_factor_slots_good.size() +
        idx_of_point_plane_factors_to_add.size();
    VLOG(10) << "Total number of constraints of plane "
             << gtsam::DefaultKeyFormatter(plane_symbol.key())
             << " is: " << total_nr_of_plane_constraints << "\n"
             << "\tConstraints in graph which are good: "
             << point_plane_factor_slots_good.size() << "\n"
             << "\tConstraints that are going to be added: "
             << idx_of_point_plane_factors_to_add.size() << "\n"
             << "Constraints in graph which are bad: "
             << point_plane_factor_slots_bad.size() << "\n"
             << "Has the plane a prior? " << (has_plane_a_prior ? "Yes" : "No")
             << ".\n"
             << "Has the plane a linear factor? "
             << (has_plane_a_linear_factor ? "Yes" : "No") << ".";
    if (total_nr_of_plane_constraints >
        FLAGS_min_num_of_plane_constraints_to_remove_factors) {
      // The plane is fully constrained.
      // We can just delete bad factors, assuming lmks will be well constrained.
      // TODO ensure the lmks are themselves well constrained.
      VLOG(10) << "Plane is fully constrained, removing only bad factors.";
      fillDeleteSlots(point_plane_factor_slots_bad,
                      &lmk_id_to_regularity_type_map, delete_slots);
    } else {
      // The plane is NOT fully constrained if we remove all bad factors,
      // unless the plane has a prior.
      // Check if the plane has a prior.
      VLOG(10) << "Plane is NOT fully constrained if we just remove"
                  " the bad factors.";
      if (has_plane_a_prior || has_plane_a_linear_factor) {
        // The plane has a prior.
        VLOG(10) << "Plane has a prior.";
        // TODO Remove: this is just a patch to avoid issue 32:
        // https://github.mit.edu/lcarlone/VIO/issues/32
        if (FLAGS_use_unstable_plane_removal) {
          // This should be the correct way to do it, but a bug in gtsam will
          // make the optimization break.
          if (total_nr_of_plane_constraints == 0 && has_plane_a_prior &&
              !has_plane_a_linear_factor) {
            // Not only the plane is not fully constrained, it has no
            // constraints at all, and we are going to delete the bad ones, so
            // plane floating with a plane prior, not attached to anything
            // else... Delete the prior as well, to get rid of this plane.
            LOG(ERROR)
                << "Plane has no constraints at all, deleting prior as well.";
            CHECK_NE(plane_prior_slot, 0);
            delete_slots->push_back(plane_prior_slot);
          }
        } else {
          // This is just a patch...
          // TODO maybe if we are deleting too much constraints, add a no
          // information factor btw the plane and a lmk!
          if (total_nr_of_plane_constraints >
              FLAGS_min_num_of_plane_constraints_to_avoid_seg_fault) {
            // Delete just the bad factors, since we still have some factors
            // that won't make the optimizer try to delete the plane variable,
            // which at the current time breaks gtsam.
            VLOG(10) << "Delete bad factors attached to plane.";
            fillDeleteSlots(point_plane_factor_slots_bad,
                            &lmk_id_to_regularity_type_map, delete_slots);
          } else {
            // Do not delete all factors, otherwise gtsam will break.
            VLOG(10)
                << "Not deleting bad factors attached to plane, or gtsam will "
                   "break.";
          }
        }
      } else {
        // The plane has NOT a prior.
        if (FLAGS_use_unstable_plane_removal) {
          // Delete all factors involving the plane so that iSAM removes the
          // plane from the optimization.
          LOG(ERROR) << "Plane has no prior, trying to forcefully"
                        " remove the PLANE!";
          debug_smoother_ = true;
          fillDeleteSlots(point_plane_factor_slots_bad,
                          &lmk_id_to_regularity_type_map, delete_slots);
          fillDeleteSlots(point_plane_factor_slots_good,
                          &lmk_id_to_regularity_type_map, delete_slots);

          // Remove as well the factors that are going to be added in this
          // iteration.
          deleteNewSlots(plane_symbol.key(), idx_of_point_plane_factors_to_add,
                         &lmk_id_to_regularity_type_map,
                         &new_imu_prior_and_other_factors_);
        } else {
          // Do not use unstable implementation...
          // Just add a prior on the plane and remove only bad factors...
          // Add a prior to the plane.
          VLOG(10)
              << "Adding a prior to the plane, delete just the bad factors.";
          gtsam::OrientedPlane3 plane_estimate;
          CHECK(getEstimateOfKey(plane_symbol.key(), &plane_estimate));
          LOG(WARNING) << "Using plane prior on plane with id "
                       << gtsam::DefaultKeyFormatter(plane_symbol);
          CHECK(!has_plane_a_prior && !has_plane_a_linear_factor)
              << "Check that the plane has no prior.";
          static const gtsam::noiseModel::Diagonal::shared_ptr prior_noise =
              gtsam::noiseModel::Diagonal::Sigmas(
                  Vector3(FLAGS_prior_noise_sigma_normal,
                          FLAGS_prior_noise_sigma_normal,
                          FLAGS_prior_noise_sigma_distance));
          new_imu_prior_and_other_factors_.push_back(
              boost::make_shared<gtsam::PriorFactor<gtsam::OrientedPlane3>>(
                  plane_symbol.key(), plane_estimate, prior_noise));

          // Delete just the bad factors.
          // TODO Remove: this is just a patch to avoid issue 32:
          // https://github.mit.edu/lcarlone/VIO/issues/32
          if (total_nr_of_plane_constraints >
              FLAGS_min_num_of_plane_constraints_to_avoid_seg_fault) {
            // Delete just the bad factors, since we still have some factors
            // that won't make the optimizer try to delete the plane variable,
            // which at the current time breaks gtsam.
            VLOG(10) << "Delete bad factors attached to plane.";
            fillDeleteSlots(point_plane_factor_slots_bad,
                            &lmk_id_to_regularity_type_map, delete_slots);
          } else {
            // Do not delete all factors, otherwise gtsam will break.
            VLOG(10)
                << "Not deleting bad factors attached to plane, or gtsam will "
                   "break.";
          }
        }
      }  // The plane has NOT a prior.
    }    // The plane is NOT fully constraint.
  }
  //  // TODO now the plane could be floating around with a prior attached, but
  //  // not really attached to the rest of the graph...

  //  //  gtsam::Point3 point;
  //  //  if (getEstimateOfKey(point_symbol.key(), &point)) {
  //  //    LOG(WARNING) << "Using lmk prior on lmk with id " <<
  //  //                    gtsam::DefaultKeyFormatter(point_symbol);
  //  //    // TODO make sure this prior is not repeated over and over on the
  //  same
  //  //    // lmk id.
  //  //    // TODO is there the possibility that this lmk just have a prior
  //  attached
  //  //    // to it? and nothing else, I guess that it is unlikely because to
  //  //    // be first added it must have had some proj factors besides
  //  PointPlane
  //  //    // factor...
  //  //    static const gtsam::noiseModel::Diagonal::shared_ptr prior_lmk_noise
  //  =
  //  //        gtsam::noiseModel::Diagonal::Sigmas(Vector3(1.0, 1.0, 1.0));
  //  //    new_imu_prior_and_other_factors_.push_back(
  //  //          boost::make_shared<gtsam::PriorFactor<gtsam::Point3>>(
  //  //            point_symbol.key(),
  //  //            point,
  //  //            prior_lmk_noise));
  //  //  } else {
  //  //    LOG(ERROR) << "Lmk with id " <<
  //  gtsam::DefaultKeyFormatter(point_symbol)
  //  //               << " does not exist in graph.";
  //  //  }
}

/* -------------------------------------------------------------------------- */
void RegularVioBackEnd::fillDeleteSlots(
    const std::vector<std::pair<Slot, LandmarkId>>&
        point_plane_factor_slots_bad,
    LmkIdToRegularityTypeMap* lmk_id_to_regularity_type_map,
    gtsam::FactorIndices* delete_slots) {
  CHECK_NOTNULL(lmk_id_to_regularity_type_map);
  CHECK_NOTNULL(delete_slots);
  VLOG(10) << "Starting fillDeleteSlots...";
  if (point_plane_factor_slots_bad.size() > 0) {
    size_t prev_delete_slots_size = delete_slots->size();
    delete_slots->resize(prev_delete_slots_size +
                         point_plane_factor_slots_bad.size());
    size_t i = prev_delete_slots_size;
    for (const std::pair<Slot, LandmarkId>& ppf_bad :
         point_plane_factor_slots_bad) {
      CHECK_LT(i, delete_slots->size());
      CHECK(smoother_->getFactors().exists(ppf_bad.first));

      // Add factor slot to delete slots.
      delete_slots->at(i) = ppf_bad.first;
      i++;

      // Acknowledge that these lmks are not in a regularity anymore.
      // TODO this does not generalize to multiple planes...
      const LandmarkId& lmk_id = ppf_bad.second;
      CHECK(lmk_id_to_regularity_type_map->find(lmk_id) !=
            lmk_id_to_regularity_type_map->end())
          << "Could not delete lmk_id " << lmk_id
          << " from lmk_id_to_regularity_type_map.";
      VLOG(20) << "Deleting lmk_id " << lmk_id
               << " from lmk_id_to_regularity_type_map_";
      lmk_id_to_regularity_type_map->erase(lmk_id);
    }
  } else {
    VLOG(10) << "There are no bad factors to remove.";
  }

  VLOG(10) << "Finished fillDeleteSlots...";
}

/* -------------------------------------------------------------------------- */
// Remove as well the factors that are going to be added in this iteration.
void RegularVioBackEnd::deleteNewSlots(
    const PlaneId& plane_key,
    const std::vector<std::pair<Slot, LandmarkId>>&
        idx_of_point_plane_factors_to_add,
    LmkIdToRegularityTypeMap* lmk_id_to_regularity_type_map,
    gtsam::NonlinearFactorGraph* new_imu_prior_and_other_factors) {
  CHECK_NOTNULL(lmk_id_to_regularity_type_map);
  CHECK_NOTNULL(new_imu_prior_and_other_factors);

  bool clean_nullptrs = false;
  for (const std::pair<Slot, LandmarkId>& i :
       idx_of_point_plane_factors_to_add) {
    // Sanity checks.
    // The slot is valid.
    CHECK(new_imu_prior_and_other_factors->exists(i.first));

    const auto& ppf = boost::dynamic_pointer_cast<gtsam::PointPlaneFactor>(
        new_imu_prior_and_other_factors->at(i.first));
    // The factor is really a point plane one.
    CHECK(ppf);
    // The factor is the one related to the right lmk.
    CHECK(ppf->getPointKey() == gtsam::Symbol('l', i.second).key());
    // The factor is the one related to the right plane.
    CHECK(ppf->getPlaneKey() == plane_key);

    // WARNING using erase moves all factors! aka the
    // idx_of_point_plane_factors_to_add will be wrong!!!! Remove will just
    // insert a nullptr, is this ok for iSAM??
    new_imu_prior_and_other_factors->remove(i.first);
    clean_nullptrs = true;

    // Acknowledge that these lmks are not in a regularity anymore.
    // TODO this does not generalize to multiple planes...
    const LandmarkId& lmk_id = i.second;
    CHECK(lmk_id_to_regularity_type_map->find(lmk_id) !=
          lmk_id_to_regularity_type_map->end())
        << "Avoid undefined behaviour by checking that the lmk was in the "
           "container.";
    lmk_id_to_regularity_type_map->erase(lmk_id);
    // Sanity check that lmk_id_is_smart makes sense, aka it should be
    // false...
    CHECK(lmk_id_is_smart_.exists(lmk_id));
    CHECK(lmk_id_is_smart_.at(lmk_id) == false);
  }

  // TODO since we do not know if iSAM handles well nullptr as new factors,
  // clean the new_imu_prior_and_other_factors_
  // This is because we are using "remove" to remove factors.
  if (clean_nullptrs) {
    cleanNullPtrsFromGraph(new_imu_prior_and_other_factors);
  } else {
    // Avoid unnecessary loop if there are no nullptrs in the graph.
    VLOG(10) << "Avoid cleaning graph of null pointers, since we did "
                "not remove any new factor.";
  }
}

/* -------------------------------------------------------------------------- */
// Output a noise model with a selected norm type:
// norm_type = 0: l-2.
// norm_type = 1: Huber.
// norm_type = 2: Tukey.
void RegularVioBackEnd::selectNormType(
    gtsam::SharedNoiseModel* noise_model_output,
    const gtsam::SharedNoiseModel& noise_model_input, const size_t& norm_type,
    const double& norm_type_parameter) {
  CHECK_NOTNULL(noise_model_output);
  switch (norm_type) {
    case 0: {
      LOG(INFO) << "Using l-2 norm.";
      *noise_model_output = noise_model_input;
      break;
    }
    case 1: {
      LOG(INFO) << "Using Huber norm, with parameter value: "
                << norm_type_parameter;
      *noise_model_output = gtsam::noiseModel::Robust::Create(
          gtsam::noiseModel::mEstimator::Huber::Create(
              norm_type_parameter,
              gtsam::noiseModel::mEstimator::Huber::Scalar),  // Default is
                                                              // Block
          noise_model_input);
      break;
    }
    case 2: {
      LOG(INFO) << "Using Tukey norm, with parameter value: "
                << norm_type_parameter;
      *noise_model_output = gtsam::noiseModel::Robust::Create(
          gtsam::noiseModel::mEstimator::Tukey::Create(
              norm_type_parameter,
              gtsam::noiseModel::mEstimator::Tukey::Scalar),  // Default is
                                                              // Block
          noise_model_input);                                 // robust
      break;
    }
    default: {
      LOG(ERROR) << "Wrong norm_type passed...";
      break;
    }
  }
}

/* -------------------------------------------------------------------------- */
// Extract all lmk ids, wo repetition, from the set of planes.
void RegularVioBackEnd::extractLmkIdsFromPlanes(
    const std::vector<Plane>& planes,
    LandmarkIds* lmk_ids_with_regularity) const {
  CHECK_NOTNULL(lmk_ids_with_regularity);
  for (const Plane& plane : planes) {
    for (const LandmarkId& lmk_id : plane.lmk_ids_) {
      // Ensure we are not adding more than once the same lmk_id.
      const auto& it = std::find(lmk_ids_with_regularity->begin(),
                                 lmk_ids_with_regularity->end(), lmk_id);
      if (it == lmk_ids_with_regularity->end()) {
        // The lmk id is not present in the lmk_ids vector, add it.
        lmk_ids_with_regularity->push_back(lmk_id);
      } else {
        // The lmk id is already in the lmk_ids vector, do not add it.
        continue;
      }
    }
  }
}

/* -------------------------------------------------------------------------- */
// Update plane normal and distance if the plane could be found in the state.
// Otherwise, erase the plane.
void RegularVioBackEnd::updatePlaneEstimates(std::vector<Plane>* planes) {
  CHECK_NOTNULL(planes);
  gtsam::OrientedPlane3 plane_estimate;
  for (std::vector<Plane>::iterator plane_it = planes->begin();
       plane_it != planes->end();) {
    const PlaneId& plane_key = plane_it->getPlaneSymbol().key();
    if (getEstimateOfKey<gtsam::OrientedPlane3>(plane_key, &plane_estimate)) {
      // We found the plane in the state.
      // Update the plane.
      VLOG(10) << "Update plane with id "
               << gtsam::DefaultKeyFormatter(plane_key)
               << " from the set of planes.";
      plane_it->normal_ = cv::Point3d(plane_estimate.normal().point3().x(),
                                      plane_estimate.normal().point3().y(),
                                      plane_estimate.normal().point3().z());
      plane_it->distance_ = plane_estimate.distance();
      VLOG(10) << "\t Updated plane normal = " << plane_it->normal_ << "\n"
               << "\t Updated plane distance = " << plane_it->distance_;

      plane_it++;
    } else {
      // We did not find the plane in the state.
      VLOG(10) << "Erase plane with id "
               << gtsam::DefaultKeyFormatter(plane_key)
               << " from the set of planes, since it is not in the state"
                  " anymore, or it has never been added.";

      // Clean data structures involving this plane.
      if (plane_id_to_lmk_id_reg_type_.find(plane_key) !=
          plane_id_to_lmk_id_reg_type_.end()) {
        plane_id_to_lmk_id_reg_type_.erase(plane_key);
      } else {
        LOG(WARNING) << "Plane " << gtsam::DefaultKeyFormatter(plane_key) << " "
                     << "not found in plane_id_to_lmk_id_reg_type_, this should"
                        " only happen if we are not having a VALID tracking "
                        "status, since then we are not updating planes.";
      }

      // Delete the plane.
      plane_it = planes->erase(plane_it);
    }
  }
}

}  // namespace VIO<|MERGE_RESOLUTION|>--- conflicted
+++ resolved
@@ -185,11 +185,7 @@
   TrackingStatus kfTrackingStatus_mono =
       status_smart_stereo_measurements_kf.first.kfTrackingStatus_mono_;
 
-<<<<<<< HEAD
-  std::vector<size_t> delete_slots(delete_slots_of_converted_smart_factors_);
-=======
   gtsam::FactorIndices delete_slots(delete_slots_of_converted_smart_factors_);
->>>>>>> 7dc335e7
   switch (kfTrackingStatus_mono) {
     case TrackingStatus::LOW_DISPARITY: {
       // Vehicle is not moving.
