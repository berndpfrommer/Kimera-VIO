/* ----------------------------------------------------------------------------
 * Copyright 2017, Massachusetts Institute of Technology,
 * Cambridge, MA 02139
 * All Rights Reserved
 * Authors: Luca Carlone, et al. (see THANKS for the full author list)
 * See LICENSE for the license information
 * -------------------------------------------------------------------------- */

/**
 * @file   DataSource.h
 * @brief  Base implementation of a data provider for the VIO pipeline.
 * @author Antoni Rosinol
 */

#pragma once

#include <functional>
#include <string>
#include "StereoImuSyncPacket.h"
#include "Tracker.h"

//########### SPARK_VIO_ROS ############################################
namespace VIO {

// Struct to deal with getting values out of the spin
struct SpinOutputContainer {
  // Default constructor
<<<<<<< HEAD
  SpinOutputContainer(
      const Timestamp& timestamp_kf, const gtsam::Pose3& W_Pose_Blkf,
      const Vector3& W_Vel_Blkf, const ImuBias& imu_bias_lkf,
      const gtsam::Matrix State_Covariance_lkf = gtsam::zeros(15, 15),
      const DebugTrackerInfo debug_tracker_info = DebugTrackerInfo())
      : timestamp_kf_(timestamp_kf),
        W_Pose_Blkf_(W_Pose_Blkf),
        W_Vel_Blkf_(W_Vel_Blkf),
        imu_bias_lkf_(imu_bias_lkf),
        debug_tracker_info_(debug_tracker_info) {
    // TODO: Create a better assert for this covariance matrix
    CHECK_EQ(State_Covariance_lkf.rows(), 15);
    CHECK_EQ(State_Covariance_lkf.cols(), 15);
    State_Covariance_lkf_ = State_Covariance_lkf;
  }
=======
  SpinOutputContainer(const Timestamp& timestamp_kf,
                      const gtsam::Pose3& W_Pose_Blkf,
                      const Vector3& W_Vel_Blkf,
                      const ImuBias& imu_bias_lkf,
                      const gtsam::Matrix& State_Covariance_lkf = gtsam::zeros(15,15),
                      const DebugTrackerInfo& debug_tracker_info = DebugTrackerInfo())
    : timestamp_kf_(timestamp_kf),
      W_Pose_Blkf_(W_Pose_Blkf),
      W_Vel_Blkf_(W_Vel_Blkf),
      imu_bias_lkf_(imu_bias_lkf),
      debug_tracker_info_(debug_tracker_info) {
        // TODO: Create a better assert for this covariance matrix
        CHECK_EQ(State_Covariance_lkf.rows(),15);
        CHECK_EQ(State_Covariance_lkf.cols(),15);
        State_Covariance_lkf_ = State_Covariance_lkf;
      }
>>>>>>> f7227d38

  // Trivial constructor
  SpinOutputContainer()
      : timestamp_kf_(0),
        W_Pose_Blkf_(gtsam::Pose3()),
        W_Vel_Blkf_(gtsam::Vector3()),
        imu_bias_lkf_(gtsam::imuBias::ConstantBias()),
        State_Covariance_lkf_(gtsam::zeros(15, 15)),
        debug_tracker_info_(DebugTrackerInfo()) {}

  Timestamp timestamp_kf_;
  gtsam::Pose3 W_Pose_Blkf_;
  Vector3 W_Vel_Blkf_;
  ImuBias imu_bias_lkf_;
  gtsam::Matrix State_Covariance_lkf_;
  DebugTrackerInfo debug_tracker_info_;

<<<<<<< HEAD
  SpinOutputContainer& operator=(SpinOutputContainer other) {
    timestamp_kf_ = other.timestamp_kf_;
    W_Pose_Blkf_ = other.W_Pose_Blkf_;
    W_Vel_Blkf_ = other.W_Vel_Blkf_;
    imu_bias_lkf_ = other.imu_bias_lkf_;
    State_Covariance_lkf_ = other.State_Covariance_lkf_;
    debug_tracker_info_ = other.debug_tracker_info_;
    return *this;
  }

=======
>>>>>>> f7227d38
  // Define getters for output values

  inline const Timestamp getTimestamp() { return timestamp_kf_; }

  inline const gtsam::Pose3 getEstimatedPose() { return W_Pose_Blkf_; }

  inline const Vector3 getEstimatedVelocity() { return W_Vel_Blkf_; }

  inline const gtsam::Matrix6 getEstimatedPoseCov() {
    return gtsam::sub(State_Covariance_lkf_, 0, 6, 0, 6);
  }

  inline const gtsam::Matrix3 getEstimatedVelCov() {
    return gtsam::sub(State_Covariance_lkf_, 6, 9, 6, 9);
  }

  inline const ImuBias getEstimatedBias() { return imu_bias_lkf_; }

  inline const gtsam::Matrix6 getEstimatedBiasCov() {
    return gtsam::sub(State_Covariance_lkf_, 9, 15, 9, 15);
  }

  inline const DebugTrackerInfo getTrackerInfo() { return debug_tracker_info_; }
};

class DataProvider {
 public:
  DataProvider() = default;
  virtual ~DataProvider();

  // The derived classes need to implement this function!
  // Spin the dataset: processes the input data and constructs a Stereo Imu
  // Synchronized Packet which contains the minimum amount of information
  // for the VIO pipeline to do one processing iteration.
  // A Dummy example is provided as an implementation.
  virtual bool spin();

  // Register a callback function that will be called once a StereoImu Synchro-
  // nized packet is available for processing.
  void registerVioCallback(
      std::function<SpinOutputContainer(const StereoImuSyncPacket&)> callback);

 protected:
  // Vio callback. This function should be called once a StereoImuSyncPacket
  // is available for processing.
  std::function<SpinOutputContainer(const StereoImuSyncPacket&)> vio_callback_;
};

}  // namespace VIO<|MERGE_RESOLUTION|>--- conflicted
+++ resolved
@@ -25,7 +25,6 @@
 // Struct to deal with getting values out of the spin
 struct SpinOutputContainer {
   // Default constructor
-<<<<<<< HEAD
   SpinOutputContainer(
       const Timestamp& timestamp_kf, const gtsam::Pose3& W_Pose_Blkf,
       const Vector3& W_Vel_Blkf, const ImuBias& imu_bias_lkf,
@@ -41,24 +40,6 @@
     CHECK_EQ(State_Covariance_lkf.cols(), 15);
     State_Covariance_lkf_ = State_Covariance_lkf;
   }
-=======
-  SpinOutputContainer(const Timestamp& timestamp_kf,
-                      const gtsam::Pose3& W_Pose_Blkf,
-                      const Vector3& W_Vel_Blkf,
-                      const ImuBias& imu_bias_lkf,
-                      const gtsam::Matrix& State_Covariance_lkf = gtsam::zeros(15,15),
-                      const DebugTrackerInfo& debug_tracker_info = DebugTrackerInfo())
-    : timestamp_kf_(timestamp_kf),
-      W_Pose_Blkf_(W_Pose_Blkf),
-      W_Vel_Blkf_(W_Vel_Blkf),
-      imu_bias_lkf_(imu_bias_lkf),
-      debug_tracker_info_(debug_tracker_info) {
-        // TODO: Create a better assert for this covariance matrix
-        CHECK_EQ(State_Covariance_lkf.rows(),15);
-        CHECK_EQ(State_Covariance_lkf.cols(),15);
-        State_Covariance_lkf_ = State_Covariance_lkf;
-      }
->>>>>>> f7227d38
 
   // Trivial constructor
   SpinOutputContainer()
@@ -75,21 +56,6 @@
   ImuBias imu_bias_lkf_;
   gtsam::Matrix State_Covariance_lkf_;
   DebugTrackerInfo debug_tracker_info_;
-
-<<<<<<< HEAD
-  SpinOutputContainer& operator=(SpinOutputContainer other) {
-    timestamp_kf_ = other.timestamp_kf_;
-    W_Pose_Blkf_ = other.W_Pose_Blkf_;
-    W_Vel_Blkf_ = other.W_Vel_Blkf_;
-    imu_bias_lkf_ = other.imu_bias_lkf_;
-    State_Covariance_lkf_ = other.State_Covariance_lkf_;
-    debug_tracker_info_ = other.debug_tracker_info_;
-    return *this;
-  }
-
-=======
->>>>>>> f7227d38
-  // Define getters for output values
 
   inline const Timestamp getTimestamp() { return timestamp_kf_; }
 
