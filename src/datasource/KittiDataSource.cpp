/* ----------------------------------------------------------------------------
 * Copyright 2017, Massachusetts Institute of Technology,
 * Cambridge, MA 02139
 * All Rights Reserved
 * Authors: Luca Carlone, et al. (see THANKS for the full author list)
 * See LICENSE for the license information
 * -------------------------------------------------------------------------- */

/**
 * @file   KittiDataSource.cpp
 * @brief  Kitti dataset parser.
 * @author Antoni Rosinol, Yun Chang
 */
#include "datasource/KittiDataSource.h"

#include <opencv2/core/core.hpp>

#include "StereoFrame.h"
#include "StereoImuSyncPacket.h"

namespace VIO {

KittiDataProvider::KittiData::operator bool() const {
  bool empty_data = timestamps_.empty() || left_img_names_.empty() ||
                    right_img_names_.empty();
  LOG_IF(ERROR, empty_data) << "Kitti Data is empty!";
  bool missing_data =
      timestamps_.size() == left_img_names_.size() == right_img_names_.size();
  LOG_IF(ERROR, missing_data) << "Missing Kitti Data!";
  LOG_IF(ERROR, empty_data || missing_data)
      << "# of timestamps: " << timestamps_.size() << '\n'
      << "# of left img names: " << left_img_names_.size() << '\n'
      << "# of right img names: " << right_img_names_.size();
  return !empty_data && !missing_data;
}

KittiDataProvider::KittiDataProvider() : DataProvider(), kitti_data_() {
  // Parse Kitti dataset.
  parseData(dataset_path_, &kitti_data_);
}

KittiDataProvider::~KittiDataProvider() {}

cv::Mat KittiDataProvider::readKittiImage(const std::string& img_name) {
  cv::Mat img = cv::imread(img_name, CV_LOAD_IMAGE_UNCHANGED);
  LOG_IF(FATAL, img.empty()) << "Failed to load image: " << img_name;
  // cv::imshow("check", img);
  // cv::waitKey(0);
  return img;
}

bool KittiDataProvider::spin() {
  // Loop over the messages and call vio callback.
  // Timestamp 10 frames before the first (for imu calibration)
  static constexpr size_t frame_offset_for_imu_calib = 10;
  Timestamp timestamp_last_frame = kitti_data_.timestamps_.at(
      initial_k_ - frame_offset_for_imu_calib);
  Timestamp timestamp_frame_k;

  const size_t number_of_images = kitti_data_.getNumberOfImages();

  const StereoMatchingParams& stereo_matching_params =
      frontend_params_.getStereoMatchingParams();

  // Store camera info
  const CameraParams& left_cam_info =
      kitti_data_.camera_info_.at(kitti_data_.left_camera_name_);
  const CameraParams& right_cam_info =
      kitti_data_.camera_info_.at(kitti_data_.right_camera_name_);
  const gtsam::Pose3& camL_pose_camR = kitti_data_.camL_Pose_camR_;

  // Main loop
  for (size_t k = initial_k_; k < final_k_; k++) {
    timestamp_frame_k = kitti_data_.timestamps_.at(k);
    ImuMeasurements imu_meas;
    CHECK(utils::ThreadsafeImuBuffer::QueryResult::kDataAvailable ==
          kitti_data_.imuData_.imu_buffer_.getImuDataInterpolatedUpperBorder(
              timestamp_last_frame, timestamp_frame_k, &imu_meas.timestamps_,
              &imu_meas.measurements_))
        << "Make sure queried timestamp lies before the first IMU sample in "
           "the buffer";
    // Call VIO Pipeline.
    VLOG(10) << "Call VIO processing for frame k: " << k
             << " with timestamp: " << timestamp_frame_k << '\n'
             << "////////////////////////////////// Creating packet!\n"
             << "STAMPS IMU rows : \n"
             << imu_meas.timestamps_.rows() << '\n'
             << "STAMPS IMU cols : \n"
             << imu_meas.timestamps_.cols() << '\n'
             << "STAMPS IMU: \n"
             << imu_meas.timestamps_ << '\n'
             << "ACCGYR IMU rows : \n"
             << imu_meas.measurements_.rows() << '\n'
             << "ACCGYR IMU cols : \n"
             << imu_meas.measurements_.cols() << '\n'
             << "ACCGYR IMU: \n"
             << imu_meas.measurements_ << '\n'
             << "IMAGE NAME: \n"
             << kitti_data_.right_img_names_.at(k);

    timestamp_last_frame = timestamp_frame_k;

    vio_callback_(StereoImuSyncPacket(
        StereoFrame(k, timestamp_frame_k,
                    readKittiImage(kitti_data_.left_img_names_.at(k)),
                    left_cam_info,
                    readKittiImage(kitti_data_.right_img_names_.at(k)),
                    right_cam_info, camL_pose_camR, stereo_matching_params),
        imu_meas.timestamps_, imu_meas.measurements_));

    VLOG(10) << "Finished VIO processing for frame k = " << k;
  }

  return true;
}

bool Earlier_time(std::pair<Timestamp, std::string>& a,
                  std::pair<Timestamp, std::string>& b) {
  // for sorting below
  return a.first < b.first;
}

void KittiDataProvider::parseData(const std::string& kitti_sequence_path,
                                  KittiData* kitti_data) {
  // Images in Kitti dataset: datapath/image_02/data gives all (left) images in
  // order datapath/image_02/timestamps.txt gives the timestamps in order same
  // for image_3 (right images)
  CHECK_NOTNULL(kitti_data);

  std::string left_cam = "00";
  std::string right_cam = "01";

  std::string left_prefix = kitti_sequence_path + "image_" + left_cam;
  std::string right_prefix = kitti_sequence_path + "image_" + right_cam;

  // parse timestamps (left /image_02)
  // NOTE the timestamps for left and right cam not sychronized
  // TODO investigate if error accumulates
  // Parse time stamps
  std::string left_timestamp_file = left_prefix + "/timestamps.txt";
  std::string right_timestamp_file = right_prefix + "/timestamps.txt";
  std::vector<Timestamp> left_timestamps;
  std::vector<Timestamp> right_timestamps;

  parseTimestamps(left_timestamp_file, left_timestamps);
  parseTimestamps(right_timestamp_file, right_timestamps);

  LOG_IF(FATAL, left_timestamps.size() < 1 || right_timestamps.size() < 1)
      << "ParseTimestamps: zero timestamps parsed for image data...";

  const size_t timestamps_size = left_timestamps.size();

  // create vector pair to sort the left right images according to the
  // timestamps
  std::vector<std::pair<Timestamp, std::string> > left_time_img_pairs;
  std::vector<std::pair<Timestamp, std::string> > right_time_img_pairs;

  left_time_img_pairs.resize(timestamps_size);
  right_time_img_pairs.resize(timestamps_size);

  for (size_t i = 0; i < timestamps_size; i++) {
    std::stringstream ss;
    ss << std::setfill('0') << std::setw(10) << i;
    left_time_img_pairs[i].second = left_prefix + "/data/" + ss.str() + ".png";
    right_time_img_pairs[i].second =
        right_prefix + "/data/" + ss.str() + ".png";
    left_time_img_pairs[i].first = left_timestamps[i];
    right_time_img_pairs[i].first = right_timestamps[i];
  }

  // sort
  std::sort(left_time_img_pairs.begin(), left_time_img_pairs.end(),
            Earlier_time);
  std::sort(right_time_img_pairs.begin(), right_time_img_pairs.end(),
            Earlier_time);

  kitti_data->timestamps_.resize(timestamps_size);
  kitti_data->left_img_names_.resize(timestamps_size);
  kitti_data->right_img_names_.resize(timestamps_size);

  // store the images
  for (size_t i = 0; i < timestamps_size; i++) {
    Timestamp timestamp_i;
    // for now take the later timestamp since they don't exactly match
    if (left_timestamps[i] > right_timestamps[i]) {
      timestamp_i = left_timestamps[i];
    } else {
      timestamp_i = right_timestamps[i];
    }
    kitti_data->timestamps_[i] = timestamp_i;
    kitti_data->left_img_names_[i] = left_time_img_pairs[i].second;
    kitti_data->right_img_names_[i] = right_time_img_pairs[i].second;
  }

  // Parse camera info and imu data
  parseCameraData(kitti_sequence_path, left_cam, right_cam, kitti_data);
  parseImuData(kitti_sequence_path, kitti_data);

  // Start processing dataset from frame initial_k (neccessary on convinient)
  CHECK_GE(initial_k_, 10)
      << "initial_k should be >= 10 for imu bias initialization";

  const size_t& nr_images = kitti_data->getNumberOfImages();
  if (final_k_ > nr_images) {
    LOG(WARNING) << "Value for final_k, " << final_k_
                 << " is larger than total"
                 << " number of frames in dataset " << nr_images;
    // Skip last frames which are typically problematic
    // (IMU bumps, FOV occluded)...
    static constexpr size_t skip_n_end_frames = 2;
    final_k_ = nr_images - skip_n_end_frames;
    LOG(WARNING) << "Using final_k = " << final_k_
                 << ", where we removed " << skip_n_end_frames
                 << " frames to avoid bad IMU readings.";
  }
  CHECK(final_k_ > initial_k_)
      << "Value for final_k (" << final_k_
      << ") is smaller than value for"
      << " initial_k (" << initial_k_ << ").";

  LOG(INFO) << "Running dataset between frame " << initial_k_
            << " and frame " << final_k_;

  // Check data is parsed correctly.
  CHECK(*kitti_data);
  print();
}

bool KittiDataProvider::parseTimestamps(
    const std::string& timestamps_file,
    std::vector<Timestamp>& timestamps_list) const {
  std::ifstream times_stream;
  times_stream.open(timestamps_file.c_str());
  CHECK(times_stream.is_open())
      << "Could not open timestamps file: " << timestamps_file;
  timestamps_list.clear();
  static constexpr int seconds_per_hour = 3600u;
  static constexpr int seconds_per_minute = 60u;
  static constexpr long int seconds_to_nanoseconds = 1e9;
  // Loop through timestamps text file
  while (!times_stream.eof()) {
    std::string line;
    getline(times_stream, line);
    if (!line.empty()) {
      std::stringstream ss;
      std::replace(line.begin(), line.end(), ':', ' ');
      ss << line;
      std::string date;
      double hr, min, sec;
      ss >> date >> hr >> min >> sec;
      // formate time into Timestamp (in nanosecs)
      Timestamp timestamp =
          (hr * seconds_per_hour + min * seconds_per_minute + sec) *
          seconds_to_nanoseconds;
      timestamps_list.push_back(timestamp);
    }
  }
  return true;
}

bool KittiDataProvider::parseCameraData(const std::string& input_dataset_path,
                                        const std::string& left_cam_id,
                                        const std::string& right_cam_id,
                                        KittiData* kitti_data) {
  // note that the stamps and images were parsed in parseData method
  // perhaps move all that into this method?
  // for now write parse camera info here
  // Default names: match names of the corresponding folders.
  kitti_data->left_camera_name_ = left_cam_id;
  kitti_data->right_camera_name_ = right_cam_id;

  // Read camera info and list of images.
  std::vector<std::string> camera_names;
  camera_names.push_back(left_cam_id);
  camera_names.push_back(right_cam_id);
  kitti_data->camera_info_.clear();

  // First get R_imu2velo and T_imu2velo
  cv::Mat R_imu2velo, T_imu2velo;
<<<<<<< HEAD
  std::string imu_to_velo_filename = "/../calib_imu_to_velo.txt";
  parseRT(input_dataset_path, imu_to_velo_filename, R_imu2velo, T_imu2velo);

  // Then get R_velo2cam and T_velo2cam
  cv::Mat R_velo2cam, T_velo2cam;
  std::string velo_to_cam_filename = "/../calib_velo_to_cam.txt";
  parseRT(input_dataset_path, velo_to_cam_filename, R_velo2cam, T_velo2cam);
=======
  std::string imu_to_velo_filename = "calib_imu_to_velo.txt"; 
  parsePose(input_dataset_path, imu_to_velo_filename, R_imu2velo, T_imu2velo);
  
  // Then get R_velo2cam and T_velo2cam
  cv::Mat R_velo2cam, T_velo2cam;
  std::string velo_to_cam_filename = "calib_velo_to_cam.txt";
  parsePose(input_dataset_path, velo_to_cam_filename, R_velo2cam, T_velo2cam);
>>>>>>> c970deb5

  // Then form the rotation matrix R_imu2body
  cv::Mat R_imu2body;  // In case the convention is different
  // R_imu2body = cv::Mat::zeros(3, 3, CV_64F);
  // R_imu2body.at<double>(0,2) = -1;
  // R_imu2body.at<double>(1,1) = 1;
  // R_imu2body.at<double>(2,0) = 1;
  R_imu2body = cv::Mat::eye(3, 3, CV_64F);

  // The find transformation from camera to imu frame (since that will be body
  // frame)
  cv::Mat R_cam2body, T_cam2body;
  R_cam2body = R_imu2body * R_imu2velo.t() * R_velo2cam.t();
  T_cam2body =
      -R_imu2body * T_imu2velo - R_imu2body * R_imu2velo.t() * T_velo2cam;

  for (const std::string& cam_name : camera_names) {
    LOG(INFO) << "reading camera: " << cam_name;
    CameraParams cam_info_i;
    cam_info_i.parseKITTICalib(input_dataset_path + "/../calib_cam_to_cam.txt",
                               R_cam2body, T_cam2body, cam_name);
    kitti_data->camera_info_[cam_name] = cam_info_i;
    LOG(INFO) << "parsed camera: " << cam_name;
  }

  // Set extrinsic for the stereo.
  const CameraParams& left_camera_info =
      kitti_data->camera_info_.at(left_cam_id);
  const CameraParams& right_camera_info =
      kitti_data->camera_info_.at(right_cam_id);

  // Extrinsics of the stereo (not rectified)
  // relative pose between cameras
  kitti_data->camL_Pose_camR_ = (left_camera_info.body_Pose_cam_)
                                    .between(right_camera_info.body_Pose_cam_);

  return true;
}

bool KittiDataProvider::parsePose(
                const std::string& input_dataset_path, 
                const std::string& calibration_filename, 
                cv::Mat& R, cv::Mat& T) const {
  std::ifstream calib_file; 
  std::string calibration_file_path = input_dataset_path + calibration_filename;
  calib_file.open(calibration_file_path.c_str());
  // Read calibration file
  CHECK(calib_file.is_open()) << "Could not open calibration files located at: "
                              << calibration_file_path;
  // Read loop
  while (!calib_file.eof()) {
    std::string line;
    getline(calib_file, line);
    if (!line.empty()) {
      std::stringstream ss;
      ss << line;
      std::string label;
      ss >> label;

      if (label == "R:") {
        // store in R matrix
        R = cv::Mat::zeros(3, 3, CV_64F);
        double value;
        for (int i = 0; i < 9; i++) {
          ss >> value;
          int row = i / 3;
          int col = i % 3;
          R.at<double>(row, col) = value;
        }

      } else if (label == "T:") {
        // store in T vector
        T = cv::Mat::zeros(3, 1, CV_64F);
        double value;
        for (int i = 0; i < 3; i++) {
          ss >> value;
          T.at<double>(i, 0) = value;
        }
      }
    }
  }
  return true;
}

bool Earlier_time_imu(std::pair<Timestamp, int>& a,
                      std::pair<Timestamp, int>& b) {
  // for sorting below
  return a.first < b.first;
}

bool KittiDataProvider::parseImuData(const std::string& input_dataset_path,
                                     KittiData* kitti_data) {
  ///////////////// PARSE IMU PARAMETERS ///////////////////////////////////////

  // body_Pose_cam_: sensor pose w respect to body
  // IMU chosen as body frame
  cv::Mat R_body, T_body;

  // Then form the rotation matrix R_imu2body
  cv::Mat R_imu2body;
  // R_imu2body = cv::Mat::zeros(3, 3, CV_64F);
  // R_imu2body.at<double>(0,2) = -1;
  // R_imu2body.at<double>(1,1) = 1;
  // R_imu2body.at<double>(2,0) = 1;
  R_imu2body = cv::Mat::eye(3, 3, CV_64F);

  R_body = R_imu2body;
  T_body = cv::Mat::zeros(3, 1, CV_64F);

  // kitti_data->imuData_.body_Pose_cam_ = UtilsOpenCV::Cvmats2pose(R_body,
  // T_body);

  // NOTE that in this case left grayscale stereo camera is chosen as body frame
  // (ok?)

  int rate = 100;  // According to KITTI Readme
  kitti_data->imuData_.nominal_imu_rate_ = 1 / double(rate);
  // NOTE gyro noise/walk and acc noise/walk not given in KITTI data

  ///////////////// GET TIMESTAMP //////////////////////////////////////////////
  std::string oxts_timestamps_filename =
      input_dataset_path + "/oxts/timestamps.txt";
  std::vector<Timestamp> oxts_timestamps;
  parseTimestamps(oxts_timestamps_filename, oxts_timestamps);
  LOG_IF(FATAL, oxts_timestamps.size() < 1)
      << "ParseTimestamps: zero timestamps parsed for imu data...";

  ///////////////// PARSE ACTUAL DATA //////////////////////////////////////////
  std::string oxtsdata_filename = input_dataset_path + "/oxts/data/";
  // measurement at each timestep is in a text file starting from
  // dataset_path/oxts/data/0000000000.txt extract imu data according to kitti
  // readme

  size_t deltaCount = 0u;
  Timestamp sumOfDelta = 0;
  double stdDelta = 0;
  double imu_rate_maxMismatch = 0;
  double maxNormAcc = 0, maxNormRotRate = 0;  // only for debugging
  size_t oxts_timestamp_size = oxts_timestamps.size();

  std::vector<std::pair<Timestamp, int> > timestamp_ind_pairs;
  for (size_t i = 0; i < oxts_timestamps.size(); i++) {
    std::pair<Timestamp, int> tip;
    tip.first = oxts_timestamps[i];
    tip.second = i;
    timestamp_ind_pairs.push_back(tip);
  }
  std::sort(timestamp_ind_pairs.begin(), timestamp_ind_pairs.end(),
            Earlier_time_imu);
  oxts_timestamps.clear();

  int count = 0;
  for (size_t i = 0; i < oxts_timestamp_size; i++) {
    std::stringstream ss;
    if (timestamp_ind_pairs[i].first != oxts_timestamps[count - 1]) {
      oxts_timestamps.push_back(timestamp_ind_pairs[i].first);
      ss << std::setfill('0') << std::setw(10) << timestamp_ind_pairs[i].second;
      std::string oxts_file_i = oxtsdata_filename + ss.str() + ".txt";
      std::ifstream oxts_data_i;
      oxts_data_i.open(oxts_file_i.c_str());
      LOG_IF(FATAL, !oxts_data_i.is_open())
          << "Cannot open oxts file: " << oxts_file_i;

      // All information should be on one line (according example file)
      // Store words in vector for easy access by index
      std::vector<std::string> oxts_data_str;
      std::string item;
      while (getline(oxts_data_i, item, ' ')) {
        oxts_data_str.push_back(item);
      }

      // Read/store imu measurements
      gtsam::Vector6 gyroAccData;
      gtsam::Vector6 imu_accgyr;
      // terms 17~19 (starting from 0) are wx, wy, wz
      for (int k = 0; k < 3; k++) {
        gyroAccData(k) = std::stod(oxts_data_str[k + 17]);
        imu_accgyr(k + 3) = std::stod(oxts_data_str[k + 17]);
      }
      // terms 11~13 (starting from 0) are ax, ay, az
      for (int k = 3; k < 6; k++) {
        gyroAccData(k) = std::stod(oxts_data_str[k + 8]);
        imu_accgyr(k - 3) = std::stod(oxts_data_str[k + 8]);
      }
      // Acceleration first!
      double normAcc = gyroAccData.tail(3).norm();
      if (normAcc > maxNormAcc) maxNormAcc = normAcc;

      double normRotRate = gyroAccData.head(3).norm();
      if (normRotRate > maxNormRotRate) maxNormRotRate = normRotRate;

      kitti_data->imuData_.imu_buffer_.addMeasurement(oxts_timestamps[count],
                                                      imu_accgyr);

      if (count != 0) {
        sumOfDelta += (oxts_timestamps[count] - oxts_timestamps[count - 1]);
        double deltaMismatch = std::fabs(
            double(oxts_timestamps[count] - oxts_timestamps[count - 1] -
                   kitti_data->imuData_.nominal_imu_rate_) *
            1e-9);
        stdDelta += std::pow(deltaMismatch, 2);
        imu_rate_maxMismatch = std::max(imu_rate_maxMismatch, deltaMismatch);
        deltaCount += 1u;
      }
      count++;
      oxts_data_i.close();
    }
  }

  LOG_IF(FATAL, deltaCount != kitti_data->imuData_.imu_buffer_.size() - 1u)
      << "parseImuData: wrong nr of deltaCount: deltaCount " << deltaCount
      << " nr lines " << kitti_data->imuData_.imu_buffer_.size();

  // Converted to seconds.
  kitti_data->imuData_.imu_rate_ =
      (double(sumOfDelta) / double(deltaCount)) * 1e-9;
  kitti_data->imuData_.imu_rate_std_ =
      std::sqrt(stdDelta / double(deltaCount - 1u));
  kitti_data->imuData_.imu_rate_maxMismatch_ = imu_rate_maxMismatch;
  // KITTI does not give these so using values from EuRoC
  imu_params_.gyro_noise_ = 1.6968e-3;
  imu_params_.gyro_walk_ = 1.9393e-4;
  imu_params_.acc_noise_ = 2.0000e-2;
  imu_params_.acc_walk_ = 3.0000e-2;
  LOG(INFO) << "Maximum measured rotation rate (norm):" << maxNormRotRate << '-'
            << "Maximum measured acceleration (norm): " << maxNormAcc;
  return true;
}

/* -------------------------------------------------------------------------- */
void KittiDataProvider::print() const {
  LOG(INFO)
      << "-------------------------------------------------------------\n"
      << "------------------ KittiDataProvider::print ------------------\n"
      << "-------------------------------------------------------------\n"
      << "Displaying info for dataset: " << dataset_path_;
  kitti_data_.camL_Pose_camR_.print("camL_Pose_calR \n");
  // For each of the 2 cameras.
  LOG(INFO) << "Left camera name: " << kitti_data_.left_camera_name_
            << ", with params:\n";
  kitti_data_.camera_info_.at(kitti_data_.left_camera_name_).print();
  LOG(INFO) << "Right camera name: " << kitti_data_.right_camera_name_
            << ", with params:\n";
  kitti_data_.camera_info_.at(kitti_data_.right_camera_name_).print();
  kitti_data_.imuData_.print();
  LOG(INFO) << "-------------------------------------------------------------\n"
            << "-------------------------------------------------------------\n"
            << "-------------------------------------------------------------";
}

}  // namespace VIO<|MERGE_RESOLUTION|>--- conflicted
+++ resolved
@@ -277,23 +277,13 @@
 
   // First get R_imu2velo and T_imu2velo
   cv::Mat R_imu2velo, T_imu2velo;
-<<<<<<< HEAD
   std::string imu_to_velo_filename = "/../calib_imu_to_velo.txt";
-  parseRT(input_dataset_path, imu_to_velo_filename, R_imu2velo, T_imu2velo);
+  parsePose(input_dataset_path, imu_to_velo_filename, R_imu2velo, T_imu2velo);
 
   // Then get R_velo2cam and T_velo2cam
   cv::Mat R_velo2cam, T_velo2cam;
   std::string velo_to_cam_filename = "/../calib_velo_to_cam.txt";
-  parseRT(input_dataset_path, velo_to_cam_filename, R_velo2cam, T_velo2cam);
-=======
-  std::string imu_to_velo_filename = "calib_imu_to_velo.txt"; 
-  parsePose(input_dataset_path, imu_to_velo_filename, R_imu2velo, T_imu2velo);
-  
-  // Then get R_velo2cam and T_velo2cam
-  cv::Mat R_velo2cam, T_velo2cam;
-  std::string velo_to_cam_filename = "calib_velo_to_cam.txt";
   parsePose(input_dataset_path, velo_to_cam_filename, R_velo2cam, T_velo2cam);
->>>>>>> c970deb5
 
   // Then form the rotation matrix R_imu2body
   cv::Mat R_imu2body;  // In case the convention is different
