--- conflicted
+++ resolved
@@ -32,7 +32,6 @@
 
 namespace VIO {
 
-<<<<<<< HEAD
 ////////////////////////////////////////////////////////////////////////////////
 //////////////// FUNCTIONS OF THE CLASS CameraImageLists              //////////
 ////////////////////////////////////////////////////////////////////////////////
@@ -129,18 +128,12 @@
   parseParams(); // parse backend/frontend parameters
 }
 
-=======
->>>>>>> c6249bcc
 DataProvider::~DataProvider() {
   LOG(INFO) << "Data provider destructor called.";
 }
 
 void DataProvider::registerVioCallback(
-<<<<<<< HEAD
-    std::function<SpinOutputContainer(const StereoImuSyncPacket&)> callback) {
-=======
     std::function<void(const StereoImuSyncPacket&)> callback) {
->>>>>>> c6249bcc
   vio_callback_ = std::move(callback);
 }
 
@@ -167,7 +160,6 @@
   return true;
 }
 
-<<<<<<< HEAD
 /* -------------------------------------------------------------------------- */
 void DataProvider::parseParams() {
   switch (FLAGS_backend_type) {
@@ -222,9 +214,7 @@
                     getBackendParams(),
                     getImuParams(),
                     FLAGS_backend_type);
-  return pp; 
-}
-
-=======
->>>>>>> c6249bcc
+  return pp;
+}
+
 }  // namespace VIO