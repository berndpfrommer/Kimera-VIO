/* ----------------------------------------------------------------------------
 * Copyright 2017, Massachusetts Institute of Technology,
 * Cambridge, MA 02139
 * All Rights Reserved
 * Authors: Luca Carlone, et al. (see THANKS for the full author list)
 * See LICENSE for the license information
 * -------------------------------------------------------------------------- */

/**
 * @file   Pipeline.cpp
 * @brief  Implements VIO pipeline workflow.
 * @author Antoni Rosinol
 */

#include "pipeline/Pipeline.h"

#include <gflags/gflags.h>
#include <glog/logging.h>
#include <gtsam/geometry/Pose3.h>
#include <future>

#include "RegularVioBackEnd.h"
#include "InitializationBackEnd.h"
#include "StereoVisionFrontEnd.h"
#include "utils/Statistics.h"
#include "utils/Timer.h"

#include "OnlineGravityAlignment.h"

DEFINE_bool(log_output, false, "Log output to matlab.");
DEFINE_int32(regular_vio_backend_modality, 4u,
             "Modality for regular Vio backend, currently supported:\n"
             "0: Structureless (equiv to normal VIO)\n"
             "1: Projection (as if it was a typical VIO backend with projection"
             "factors\n"
             "2: Structureless and projection, sets to projection factors the "
             "structureless factors that are supposed to be in a regularity.\n"
             "3: Projection and regularity, sets all structureless factors to"
             "projection factors and adds regularity factors to a subset.\n"
             "4: structureless, projection and regularity factors used.");
DEFINE_bool(extract_planes_from_the_scene, false,
            "Whether to use structural regularities in the scene,"
            "currently only planes");

DEFINE_bool(visualize, true, "Enable overall visualization.");
DEFINE_bool(visualize_lmk_type, false, "Enable landmark type visualization.");
DEFINE_int32(
    viz_type, 0,
    "\n0: POINTCLOUD, visualize 3D VIO points (no repeated point)\n"
    "1: POINTCLOUD_REPEATEDPOINTS, visualize VIO points as point clouds "
    "(points "
    "are re-plotted at every frame)\n"
    "2: MESH2D, only visualizes 2D mesh on image\n"
    "3: MESH2Dsparse, visualize a 2D mesh of (right-valid) keypoints "
    "discarding "
    "triangles corresponding to non planar obstacles\n"
    "4: MESH2DTo3D, get a 3D mesh from a 2D triangulation of the (right-VALID) "
    "keypoints in the left frame\n"
    "5: MESH2DTo3Dsparse, same as MESH2DTo3D but filters out triangles "
    "corresponding to non planar obstacles\n"
    "6: NONE, does not visualize map\n");
DEFINE_bool(record_video_for_viz_3d, false,
            "Record a video as a sequence of "
            "screenshots of the 3d viz window");

DEFINE_bool(use_feature_selection, false, "Enable smart feature selection.");

DEFINE_bool(deterministic_random_number_generator, false,
            "If true the random number generator will consistently output the "
            "same sequence of pseudo-random numbers for every run (use it to "
            "have repeatable output). If false the random number generator "
            "will output a different sequence for each run.");
DEFINE_int32(min_num_obs_for_mesher_points, 4,
             "Minimum number of observations for a smart factor's landmark to "
             "to be used as a 3d point to consider for the mesher");

DEFINE_int32(num_frames_vio_init, 25,
             "Minimum number of frames for the online "
             "gravity-aligned initialization");

// TODO(Sandro): Create YAML file for initialization and read in!
DEFINE_double(smart_noise_sigma_bundle_adjustment, 1.5,
              "Smart noise sigma for bundle adjustment"
              " in initialization.");
DEFINE_double(outlier_rejection_bundle_adjustment, 30,
              "Outlier rejection for bundle adjustment"
              " in initialization.");
DEFINE_double(between_translation_bundle_adjustment, 0.5,
              "Between factor precision for bundle adjustment"
              " in initialization.");

namespace VIO {

<<<<<<< HEAD
Pipeline::Pipeline(const PipelineParams& params,
                   bool parallel_run)
    : backend_type_(params.backend_type_),
      vio_frontend_(nullptr),
      vio_backend_(nullptr),
      backend_params_(params.backend_params_),
      frontend_params_(params.frontend_params_),
      mesher_(),
      visualizer_(static_cast<VisualizationType>(FLAGS_viz_type),
                  params.backend_type_),
      stereo_frontend_thread_(nullptr),
      wrapped_thread_(nullptr),
      backend_thread_(nullptr),
      mesher_thread_(nullptr),
      parallel_run_(parallel_run),
      stereo_frontend_input_queue_("stereo_frontend_input_queue"),
      stereo_frontend_output_queue_("stereo_frontend_output_queue"),
      initialization_frontend_output_queue_("initialization_frontend_output_queue"),
      backend_input_queue_("backend_input_queue"),
      backend_output_queue_("backend_output_queue"),
      mesher_input_queue_("mesher_input_queue"),
      mesher_output_queue_("mesher_output_queue"),
      visualizer_input_queue_("visualizer_input_queue"),
      visualizer_output_queue_("visualizer_output_queue"),
      timestamp_lkf_(-1),
      timestamp_lkf_published_(-1) {
=======
// TODO VERY BAD TO SEND THE DATASET PARSER AS A POINTER (at least for thread
// safety!), but this is done now because the logger heavily relies on the
// dataset parser, especially the grount-truth! Feature selector also has some
// dependency with this...
Pipeline::Pipeline(ETHDatasetParser* dataset, const ImuParams& imu_params,
                   bool parallel_run)
  : dataset_(CHECK_NOTNULL(dataset)),
    vio_frontend_(nullptr),
    vio_backend_(nullptr),
    mesher_(),
    visualizer_(static_cast<VisualizationType>(FLAGS_viz_type),
                dataset->getBackendType()),
    stereo_frontend_thread_(nullptr),
    wrapped_thread_(nullptr),
    backend_thread_(nullptr),
    mesher_thread_(nullptr),
    parallel_run_(parallel_run),
    stereo_frontend_input_queue_("stereo_frontend_input_queue"),
    stereo_frontend_output_queue_("stereo_frontend_output_queue"),
    initialization_frontend_output_queue_("initialization_frontend_output_queue"),
    backend_input_queue_("backend_input_queue"),
    backend_output_queue_("backend_output_queue"),
    mesher_input_queue_("mesher_input_queue"),
    mesher_output_queue_("mesher_output_queue"),
    visualizer_input_queue_("visualizer_input_queue"),
    visualizer_output_queue_("visualizer_output_queue") {
  if (FLAGS_deterministic_random_number_generator) setDeterministicPipeline();
  if (FLAGS_log_output) logger_.openLogFiles();

  frontend_params_ = dataset_->getFrontendParams();
  backend_params_ = dataset_->getBackendParams();

  // initialization_packet_.clear();

>>>>>>> c6249bcc
  // Instantiate stereo tracker (class that tracks implements estimation
  // front-end) and print parameters.
  // TODO remove hardcoded saveImages, use gflag.
  static constexpr int saveImages =
      0;  // 0: don't show, 1: show, 2: write & save
  vio_frontend_ = VIO::make_unique<StereoVisionFrontEnd>(
<<<<<<< HEAD
      params.imu_params_,
      gtsam::imuBias::ConstantBias(),
      frontend_params_, saveImages, std::string(),
=======
      imu_params,
      // This should not be asked!
      dataset->getGroundTruthState(dataset_->timestamp_first_lkf_).imu_bias_,
      frontend_params_, saveImages, dataset_->getDatasetName(),
>>>>>>> c6249bcc
      FLAGS_log_output);

  // Instantiate feature selector: not used in vanilla implementation.
  if (FLAGS_use_feature_selection) {
    feature_selector_ =
<<<<<<< HEAD
        FeatureSelector(frontend_params_, *backend_params_);
=======
        FeatureSelector(dataset_->getFrontendParams(), *backend_params_);
>>>>>>> c6249bcc
  }
}

/* -------------------------------------------------------------------------- */
Pipeline::~Pipeline() {
  LOG(INFO) << "Pipeline destructor called.";
  // Shutdown pipeline if it is not already down.
  if (!shutdown_) {
    shutdown();
  } else {
    LOG(INFO) << "Manual shutdown was requested.";
  }
}

/* -------------------------------------------------------------------------- */
<<<<<<< HEAD
SpinOutputContainer 
    Pipeline::spin(const StereoImuSyncPacket& stereo_imu_sync_packet) {
=======
void Pipeline::spin(const StereoImuSyncPacket& stereo_imu_sync_packet) {
>>>>>>> c6249bcc
  // Check if we have to re-initialize
  checkReInitialize(stereo_imu_sync_packet);
  // Initialize pipeline if not initialized
  if (!is_initialized_) {
    // Launch frontend thread
    if (!is_launched_) {
      launchFrontendThread();
      is_launched_ = true;
      init_frame_id_ = stereo_imu_sync_packet.getStereoFrame().getFrameId();
    }
    CHECK(is_launched_);

    // Initialize pipeline.
    // TODO this is very brittle, because we are accumulating IMU data, but
    // not using it for initialization, because accumulated and actual IMU data
    // at init is the same...
    if (initialize(stereo_imu_sync_packet)) {
      LOG(INFO) << "Before launching threads.";
      launchRemainingThreads();
      LOG(INFO) << " launching threads.";
      is_initialized_ = true;
<<<<<<< HEAD
      return getSpinOutputContainer();
    } else {
      LOG(INFO) << "Not yet initialized...";
      // TODO: Don't publish if it is the trivial output
      return SpinOutputContainer();
=======
      return;
    } else {
      LOG(INFO) << "Not yet initialized...";
      // TODO: Don't publish if it is the trivial output
      return;
>>>>>>> c6249bcc
    }
  } else {
    // TODO Warning: we do not accumulate IMU measurements for the first packet...
    // Spin.
    spinOnce(stereo_imu_sync_packet);
<<<<<<< HEAD
    return getSpinOutputContainer();
  }
}

/* -------------------------------------------------------------------------- */
// Get spin output container
SpinOutputContainer Pipeline::getSpinOutputContainer() {
  SpinOutputContainer output;
  Timestamp timestamp_lkf = getTimestamp();
  // Should not be published
  if (timestamp_lkf == timestamp_lkf_published_ ||
      timestamp_lkf == -1) {
    output = SpinOutputContainer();
  } else {
    timestamp_lkf_published_ = timestamp_lkf;
    output = SpinOutputContainer(
        timestamp_lkf, getEstimatedPose(), getEstimatedVelocity(),
        getEstimatedBias(), getEstimatedStateCovariance(), getTrackerInfo());
  }
  ////////////////// DEBUG INFO FOR PIPELINE /////////////////////////////////
  if (FLAGS_log_output) {
    LoggerMatlab logger;
    // Use default filename (sending empty "" uses default name), and set
    // write mode to append (sending true).
    logger.openLogFiles(14, "", true);
    logger.logPipelineResultsCSV(output);
    logger.closeLogFiles(14);
  }
  return output;
=======
    return;
  }
>>>>>>> c6249bcc
}

/* -------------------------------------------------------------------------- */
// Spin the pipeline only once.
void Pipeline::spinOnce(const StereoImuSyncPacket& stereo_imu_sync_packet) {
  CHECK(is_initialized_);
  ////////////////////////////// FRONT-END /////////////////////////////////////
  // Push to stereo frontend input queue.
  stereo_frontend_input_queue_.push(stereo_imu_sync_packet);

  // Run the pipeline sequentially.
  if (!parallel_run_) spinSequential();
}

/* -------------------------------------------------------------------------- */
void Pipeline::processKeyframe(
    const StatusSmartStereoMeasurements& statusSmartStereoMeasurements,
    const StereoFrame& last_stereo_keyframe,
    const ImuFrontEnd::PreintegratedImuMeasurements& pim,
    const TrackingStatus& kf_tracking_status_stereo,
    const gtsam::Pose3& relative_pose_body_stereo) {
  //////////////////// BACK-END ////////////////////////////////////////////////
  // Push to backend input.
  // This should be done inside the frontend!!!!
  // Or the backend should pull from the frontend!!!!
  backend_input_queue_.push(VioBackEndInputPayload(
      last_stereo_keyframe.getTimestamp(), statusSmartStereoMeasurements,
      kf_tracking_status_stereo, pim, relative_pose_body_stereo, &planes_));

  // This should be done inside those who need the backend results
  // IN this case the logger!!!!!
  // But there are many more people that want backend results...
  // Pull from backend.
  std::shared_ptr<VioBackEndOutputPayload> backend_output_payload =
      backend_output_queue_.popBlocking();
  LOG_IF(WARNING, !backend_output_payload) << "Missing backend output payload.";

  ////////////////// CREATE AND VISUALIZE MESH /////////////////////////////////
  VioBackEnd::PointsWithIdMap points_with_id_VIO;
  VioBackEnd::LmkIdToLmkTypeMap lmk_id_to_lmk_type_map;
  MesherOutputPayload mesher_output_payload;
  VisualizationType visualization_type =
      static_cast<VisualizationType>(FLAGS_viz_type);
  // Compute 3D mesh
  if (visualization_type == VisualizationType::MESH2DTo3Dsparse) {
    pushToMesherInputQueue(&points_with_id_VIO, &lmk_id_to_lmk_type_map,
                           last_stereo_keyframe);

    // In the mesher thread push queue with meshes for visualization.
    // Use blocking to avoid skipping frames.
    LOG_IF(WARNING, !mesher_output_queue_.popBlocking(mesher_output_payload))
        << "Mesher output queue did not pop a payload.";

    // Do this after popBlocking from Mesher so we do it sequentially, since
    // planes_ are not thread-safe.
    // Find regularities in the mesh if we are using RegularVIO backend.
    // TODO create a new class that is mesh segmenter or plane extractor.
    if (FLAGS_extract_planes_from_the_scene) {
<<<<<<< HEAD
      CHECK_EQ(backend_type_, 1u);  // Use Regular VIO
      mesher_.clusterPlanesFromMesh(&planes_, points_with_id_VIO);
    } else {
      LOG_IF_EVERY_N(WARNING,
                     backend_type_ == 1u &&
=======
      CHECK_EQ(dataset_->getBackendType(), 1u);  // Use Regular VIO
      mesher_.clusterPlanesFromMesh(&planes_, points_with_id_VIO);
    } else {
      LOG_IF_EVERY_N(WARNING,
                     dataset_->getBackendType() == 1u &&
>>>>>>> c6249bcc
                         (FLAGS_regular_vio_backend_modality == 2u ||
                          FLAGS_regular_vio_backend_modality == 3u ||
                          FLAGS_regular_vio_backend_modality == 4u),
                     10)
          << "Using Regular VIO without extracting planes from the scene. "
             "Set flag extract_planes_from_the_scene to true to enforce "
             "regularities.";
    }

  }

  if (FLAGS_visualize) {
    // Push data for visualizer thread.
    // WHO Should be pushing to the visualizer input queue????????
    // This cannot happen at all from a single module, because visualizer
    // takes input from mesher and backend right now...
    visualizer_input_queue_.push(VisualizerInputPayload(
        // Pose for trajectory viz.
        vio_backend_->getWPoseBLkf() *  // The visualizer needs backend results
            last_stereo_keyframe
                .getBPoseCamLRect(),  // This should be pass at ctor level....
        // For visualizeMesh2D and visualizeMesh2DStereo.
        last_stereo_keyframe,
        // visualizeConvexHull & visualizeMesh3DWithColoredClusters
        // WARNING using move explicitly!
        std::move(mesher_output_payload),
        // visualizeMesh3DWithColoredClusters & visualizePoints3D
        visualization_type == VisualizationType::POINTCLOUD
            ? vio_backend_->getMapLmkIdsTo3dPointsInTimeHorizon()
            : points_with_id_VIO,
        // visualizeMesh3DWithColoredClusters & visualizePoints3D
        lmk_id_to_lmk_type_map,
        planes_,                           // visualizeMesh3DWithColoredClusters
        vio_backend_->getFactorsUnsafe(),  // For plane constraints viz.
        vio_backend_->getState(),  // For planes and plane constraints viz.
        visualization_type == VisualizationType::POINTCLOUD_REPEATEDPOINTS
            ? vio_backend_->get3DPoints()
            : std::vector<Point3>()));
  }
}

void Pipeline::pushToMesherInputQueue(
    VioBackEnd::PointsWithIdMap* points_with_id_VIO,
    VioBackEnd::LmkIdToLmkTypeMap* lmk_id_to_lmk_type_map,
    const StereoFrame& last_stereo_keyframe) {
  CHECK_NOTNULL(points_with_id_VIO);
  CHECK_NOTNULL(lmk_id_to_lmk_type_map);
  // Points_with_id_VIO contains all the points in the optimization,
  // (encoded as either smart factors or explicit values), potentially
  // restricting to points seen in at least min_num_obs_fro_mesher_points
  // keyframes (TODO restriction is not enforced for projection factors).
  *points_with_id_VIO = vio_backend_->getMapLmkIdsTo3dPointsInTimeHorizon(
      FLAGS_visualize_lmk_type ? lmk_id_to_lmk_type_map : nullptr,
      FLAGS_min_num_obs_for_mesher_points);

  // Create and fill data packet for mesher.
  // Push to queue.
  // In another thread, mesher is running, consuming mesher payloads.
  CHECK(mesher_input_queue_.push(MesherInputPayload(
      *points_with_id_VIO,  // copy, thread safe, read-only. // This should be a
                            // popBlocking...
      last_stereo_keyframe,  // not really thread safe, read only.
      vio_backend_->getWPoseBLkf().compose(
          vio_backend_->getBPoseLeftCam()))));  // Get camera pose.
}

void Pipeline::spinViz(bool parallel_run) {
  if (FLAGS_visualize) {
    visualizer_.spin(
        visualizer_input_queue_, visualizer_output_queue_,
        std::bind(&Pipeline::spinDisplayOnce, this, std::placeholders::_1),
        parallel_run);
  }
}

/* -------------------------------------------------------------------------- */
void Pipeline::spinSequential() {
  // Spin once frontend.
  CHECK(vio_frontend_);
  vio_frontend_->spin(stereo_frontend_input_queue_,
                      stereo_frontend_output_queue_,
                      false);  // Do not run in parallel.

  // Pop from frontend.
  const auto& stereo_frontend_output_payload =
      stereo_frontend_output_queue_.pop();
  if (!stereo_frontend_output_payload) {
    // Frontend hasn't reach a keyframe, return and wait frontend to create a
    // keyframe.
    return;
  }
  CHECK(stereo_frontend_output_payload->is_keyframe_);
<<<<<<< HEAD

  // Pass info for resiliency
  debug_tracker_info_ = stereo_frontend_output_payload->getTrackerInfo();

  // Get timestamp of key-frame
  timestamp_lkf_ =
      stereo_frontend_output_payload->stereo_frame_lkf_.getTimestamp();
=======
>>>>>>> c6249bcc

  // We have a keyframe. Push to backend.
  backend_input_queue_.push(VioBackEndInputPayload(
      stereo_frontend_output_payload->stereo_frame_lkf_.getTimestamp(),
      stereo_frontend_output_payload->statusSmartStereoMeasurements_,
      stereo_frontend_output_payload->tracker_status_,
      stereo_frontend_output_payload->pim_,
      stereo_frontend_output_payload->relative_pose_body_stereo_, &planes_));

  // Spin once backend. Do not run in parallel.
  CHECK(vio_backend_);
  vio_backend_->spin(backend_input_queue_, backend_output_queue_, false);

  // Pop blocking from backend.
  const auto& backend_output_payload = backend_output_queue_.popBlocking();
  CHECK(backend_output_payload);

  const auto& stereo_keyframe =
      stereo_frontend_output_payload->stereo_frame_lkf_;
  ////////////////// CREATE 3D MESH //////////////////////////////////////////
  VioBackEnd::PointsWithIdMap points_with_id_VIO;
  VioBackEnd::LmkIdToLmkTypeMap lmk_id_to_lmk_type_map;
  MesherOutputPayload mesher_output_payload;
  VisualizationType visualization_type =
      static_cast<VisualizationType>(FLAGS_viz_type);
  if (visualization_type == VisualizationType::MESH2DTo3Dsparse) {
    // Push to mesher.
    pushToMesherInputQueue(&points_with_id_VIO, &lmk_id_to_lmk_type_map,
                           stereo_keyframe);

    // Spin once mesher.
    mesher_.spin(mesher_input_queue_, mesher_output_queue_, false);

    // Find regularities in the mesh if we are using RegularVIO backend.
    // TODO create a new class that is mesh segmenter or plane extractor.
    if (FLAGS_extract_planes_from_the_scene) {
      CHECK_EQ(backend_type_, 1);  // Use Regular VIO
      mesher_.clusterPlanesFromMesh(&planes_, points_with_id_VIO);
    } else {
      LOG_IF_EVERY_N(WARNING,
<<<<<<< HEAD
                     backend_type_ == 1u &&
=======
                     dataset_->getBackendType() == 1u &&
>>>>>>> c6249bcc
                         (FLAGS_regular_vio_backend_modality == 2u ||
                          FLAGS_regular_vio_backend_modality == 3u ||
                          FLAGS_regular_vio_backend_modality == 4u),
                     10)
          << "Using Regular VIO without extracting planes from the scene. "
             "Set flag extract_planes_from_the_scene to true to enforce "
             "regularities.";
    }

    // Pop from mesher.
    LOG_IF(WARNING, !mesher_output_queue_.popBlocking(mesher_output_payload))
        << "Mesher output queue did not pop a payload.";
  }
  ////////////////////////////////////////////////////////////////////////////

  if (FLAGS_visualize) {
    // Push data for visualizer thread.
    // WHO Should be pushing to the visualizer input queue????????
    // This cannot happen at all from a single module, because visualizer
    // takes input from mesher and backend right now...
    visualizer_input_queue_.push(VisualizerInputPayload(
        // Pose for trajectory viz.
        vio_backend_->getWPoseBLkf() *  // The visualizer needs backend results
            stereo_keyframe
                .getBPoseCamLRect(),  // This should be pass at ctor level....
        // For visualizeMesh2D and visualizeMesh2DStereo.
        stereo_keyframe,
        // visualizeConvexHull & visualizeMesh3DWithColoredClusters
        // WARNING using move explicitly!
        std::move(mesher_output_payload),
        // visualizeMesh3DWithColoredClusters & visualizePoints3D
        visualization_type == VisualizationType::POINTCLOUD
            ? vio_backend_->getMapLmkIdsTo3dPointsInTimeHorizon()
            : points_with_id_VIO,
        // visualizeMesh3DWithColoredClusters & visualizePoints3D
        lmk_id_to_lmk_type_map,
        planes_,                           // visualizeMesh3DWithColoredClusters
        vio_backend_->getFactorsUnsafe(),  // For plane constraints viz.
        vio_backend_->getState(),  // For planes and plane constraints viz.
        visualization_type == VisualizationType::POINTCLOUD_REPEATEDPOINTS
            ? vio_backend_->get3DPoints()
            : std::vector<Point3>()));

    // Spin visualizer.
    visualizer_.spin(
        visualizer_input_queue_, visualizer_output_queue_,
        std::bind(&Pipeline::spinDisplayOnce, this, std::placeholders::_1),
        false);
  }
}

// TODO: Adapt this function to be able to cope with new initialization
/* -------------------------------------------------------------------------- */
void Pipeline::shutdownWhenFinished() {
  // This is a very rough way of knowing if we have finished...
  // Since threads might be in the middle of processing data while we
  // query if the queues are empty.
  // Check every second if all queues are empty.
  // Time to sleep between queries to the queues [in seconds].
  LOG(INFO) << "Shutting down VIO pipeline once processing has finished.";
  static constexpr int sleep_time = 1;
  while (!is_initialized_ ||  // Loop while not initialized
         !(stereo_frontend_input_queue_
               .empty() &&  // Or, once init, data is not yet consumed.
           stereo_frontend_output_queue_.empty() &&
           !vio_frontend_->isWorking() && backend_input_queue_.empty() &&
           backend_output_queue_.empty() && !vio_backend_->isWorking() &&
           mesher_input_queue_.empty() && mesher_output_queue_.empty() &&
           !mesher_.isWorking() && visualizer_input_queue_.empty() &&
           visualizer_output_queue_.empty() && !visualizer_.isWorking())) {
    VLOG_EVERY_N(10, 100)
        << "VIO pipeline status: \n"
        << "Initialized? " << is_initialized_ << '\n'
        << "Frontend input queue empty?" << stereo_frontend_input_queue_.empty()
        << '\n'
        << "Frontend output queue empty?"
        << stereo_frontend_output_queue_.empty() << '\n'
        << "Frontend is working? " << vio_frontend_->isWorking() << '\n'
        << "Backend Input queue empty?" << backend_input_queue_.empty() << '\n'
        << "Backend Output queue empty?" << backend_output_queue_.empty()
        << '\n'
        << "Backend is working? "
        << (is_initialized_ ? vio_backend_->isWorking() : false) << '\n'
        << "Mesher input queue empty?" << mesher_input_queue_.empty() << '\n'
        << "Mesher output queue empty?" << mesher_output_queue_.empty() << '\n'
        << "Mesher is working? " << mesher_.isWorking() << '\n'
        << "Visualizer input queue empty?" << visualizer_input_queue_.empty()
        << '\n'
        << "Visualizer output queue empty?" << visualizer_output_queue_.empty()
        << '\n'
        << "Visualizer is working? " << visualizer_.isWorking();
    std::this_thread::sleep_for(std::chrono::seconds(sleep_time));
  }
  shutdown();
}

/* -------------------------------------------------------------------------- */
void Pipeline::shutdown() {
  LOG_IF(ERROR, shutdown_) << "Shutdown requested, but Pipeline was already "
                              "shutdown.";
  LOG(INFO) << "Shutting down VIO pipeline.";
  shutdown_ = true;
  stopThreads();
  // if (parallel_run_) {
  joinThreads();
  //}
  if (FLAGS_log_output) {
    LOG(INFO) << "Closing log files";
    logger_.closeLogFiles();
  }
  LOG(INFO) << "Pipeline destructor finished.";
}

/* -------------------------------------------------------------------------- */
bool Pipeline::initialize(const StereoImuSyncPacket &stereo_imu_sync_packet) {
  // Switch initialization mode
  switch (backend_params_->autoInitialize_) {
  case 0 ... 1: // Initialization using IMU or GT only
    return initializeFromIMUorGT(stereo_imu_sync_packet);
    break;
  case 2: // Initialization using online gravity alignment
    return initializeOnline(stereo_imu_sync_packet);
    break;
  default:
    LOG(ERROR) << "Initialization mode doesn't exist.";
    return false;
    break;
  }
}

/* -------------------------------------------------------------------------- */
// TODO: Adapt and create better re-initialization (online) function
void Pipeline::checkReInitialize(
    const StereoImuSyncPacket& stereo_imu_sync_packet) {
  // Re-initialize pipeline if requested
  if (is_initialized_ &&
      stereo_imu_sync_packet.getReinitPacket().getReinitFlag()) {
    LOG(WARNING) << "Re-initialization triggered!";
    // Shutdown pipeline first
    shutdown();

    // Reset shutdown flags
    shutdown_ = false;
    // Set initialization flag to false
    is_initialized_ = false;
    // Set launch thread flag to false
    is_launched_ = false;
    // Reset initial id to current id
    init_frame_id_ = stereo_imu_sync_packet.getStereoFrame().getFrameId();

    // Resume threads
    CHECK(vio_frontend_);
    vio_frontend_->restart();
    CHECK(vio_backend_);
    vio_backend_->restart();
    mesher_.restart();
    visualizer_.restart();
    // Resume pipeline
    resume();
    initialization_frontend_output_queue_.resume();
  }
}

/* -------------------------------------------------------------------------- */
bool Pipeline::initializeFromIMUorGT(
    const StereoImuSyncPacket &stereo_imu_sync_packet) {
  LOG(INFO) << "------------------- Initialize Pipeline with frame k = "
            << stereo_imu_sync_packet.getStereoFrame().getFrameId()
            << "--------------------";

  /////////////////// FRONTEND /////////////////////////////////////////////////
  // Initialize Stereo Frontend.
  CHECK(vio_frontend_);
  const StereoFrame& stereo_frame_lkf = vio_frontend_->processFirstStereoFrame(
      stereo_imu_sync_packet.getStereoFrame());

  ///////////////////////////// GT ////////////////////////////////////////////
  // Initialize Backend using GT if available.
<<<<<<< HEAD
  std::shared_ptr<gtNavState> initialStateGT = std::shared_ptr<gtNavState>(nullptr);
=======
  std::shared_ptr<gtNavState> initialStateGT =
      dataset_->isGroundTruthAvailable()?
        std::make_shared<gtNavState>(dataset_->getGroundTruthState(
                     stereo_imu_sync_packet.getStereoFrame().getTimestamp())) :
                     std::shared_ptr<gtNavState>(nullptr);
>>>>>>> c6249bcc

  ///////////////////////////// BACKEND //////////////////////////////////////
  // Initialize backend with pose estimate from gravity alignment
  initializeVioBackend(stereo_imu_sync_packet, initialStateGT, 
                        stereo_frame_lkf);

  return true;
}

/* -------------------------------------------------------------------------- */
bool Pipeline::initializeOnline(
    const StereoImuSyncPacket &stereo_imu_sync_packet) {
  int frame_id = stereo_imu_sync_packet.getStereoFrame().getFrameId();
  LOG(INFO) << "------------------- Initializing Pipeline with frame k = "
            << frame_id << "--------------------";

  CHECK(vio_frontend_);
  CHECK_GE(frame_id, init_frame_id_);
  CHECK_GE(init_frame_id_ + FLAGS_num_frames_vio_init, frame_id);

  // TODO(Sandro): Find a way to optimize this
  // Create ImuFrontEnd with non-zero gravity (zero bias)
  gtsam::PreintegratedImuMeasurements::Params imu_params =
      vio_frontend_->getImuFrontEndParams();
  imu_params.n_gravity = backend_params_->n_gravity_;
  ImuFrontEnd imu_frontend_real(imu_params,
      gtsam::imuBias::ConstantBias(Vector3::Zero(), Vector3::Zero()));
  CHECK_DOUBLE_EQ(imu_frontend_real.getPreintegrationGravity().norm(),
        imu_params.n_gravity.norm());
  ///////

  // Enforce stereo frame as keyframe for initialization
  StereoImuSyncPacket stereo_imu_sync_init = stereo_imu_sync_packet;
  stereo_imu_sync_init.setAsKeyframe();

  /////////////////// FIRST FRAME //////////////////////////////////////////////
  if (frame_id == init_frame_id_) {
    // Set trivial bias, gravity and force 5/3 point method for initialization
    vio_frontend_->prepareFrontendForOnlineAlignment();
    // Initialize Stereo Frontend.
    StereoFrame stereo_frame_lkf =
        vio_frontend_->processFirstStereoFrame(
            stereo_imu_sync_init.getStereoFrame());
<<<<<<< HEAD
    // Get timestamp for bookkeeping
    timestamp_lkf_ = stereo_imu_sync_init.getStereoFrame().getTimestamp();

=======
>>>>>>> c6249bcc
    return false;

  /////////////////// FRONTEND //////////////////////////////////////////////////
  } else {

    // Check trivial bias and gravity vector for online initialization
    vio_frontend_->checkFrontendForOnlineAlignment();
    // Spin frontend once with enforced keyframe and 53-point method
    auto frontend_output = vio_frontend_->spinOnce(
        std::make_shared<StereoImuSyncPacket>(stereo_imu_sync_init));
    const StereoFrame stereo_frame_lkf = frontend_output.stereo_frame_lkf_;
    // TODO(Sandro): Optionally add AHRS PIM
    InitializationInputPayload frontend_init_output(
      frontend_output.is_keyframe_,
      frontend_output.statusSmartStereoMeasurements_,
      frontend_output.tracker_status_,
      frontend_output.relative_pose_body_stereo_,
      frontend_output.stereo_frame_lkf_,
      frontend_output.pim_,
      frontend_output.debug_tracker_info_);
    initialization_frontend_output_queue_.push(frontend_init_output);

    // TODO(Sandro): Find a way to optimize this
    // This queue is used for the the backend optimization
    const auto& imu_stamps = stereo_imu_sync_packet.getImuStamps();
    const auto& imu_accgyr = stereo_imu_sync_packet.getImuAccGyr();
    const auto& pim =
      imu_frontend_real.preintegrateImuMeasurements(imu_stamps, imu_accgyr);
    StereoFrontEndOutputPayload frontend_real_output(
      frontend_output.is_keyframe_,
      frontend_output.statusSmartStereoMeasurements_,
      frontend_output.tracker_status_,
      frontend_output.relative_pose_body_stereo_,
      frontend_output.stereo_frame_lkf_,
      pim,
      frontend_output.debug_tracker_info_);
    // This queue is used for the backend after initialization
    stereo_frontend_output_queue_.push(frontend_real_output);
    /////////
    

    // Only process set of frontend outputs after specific number of frames
    if (frame_id < (init_frame_id_ + FLAGS_num_frames_vio_init)) {
      return false;
    } else {
      ///////////////////////////// ONLINE INITIALIZER //////////////////////
      auto tic_full_init = utils::Timer::tic();

      // Create empty output variables
      gtsam::Vector3 gyro_bias, g_iter_b0;
      gtsam::NavState init_navstate;

      // Get frontend output to backend input for online initialization
      std::queue<InitializationInputPayload> output_frontend;
      CHECK(initialization_frontend_output_queue_.batchPop(&output_frontend));
      // Shutdown the initialization input queue once used
      initialization_frontend_output_queue_.shutdown();

      // Adjust parameters for Bundle Adjustment
      // TODO(Sandro): Create YAML file for initialization and read in!
      VioBackEndParams backend_params_init(*backend_params_);
      backend_params_init.smartNoiseSigma_ = 
                FLAGS_smart_noise_sigma_bundle_adjustment;
      backend_params_init.outlierRejection_ =
                FLAGS_outlier_rejection_bundle_adjustment;
      backend_params_init.betweenTranslationPrecision_ =
                FLAGS_between_translation_bundle_adjustment;

      // Create initial backend
      InitializationBackEnd initial_backend(
          output_frontend.front().stereo_frame_lkf_.getBPoseCamLRect(),
          output_frontend.front().stereo_frame_lkf_.getLeftUndistRectCamMat(),
          output_frontend.front().stereo_frame_lkf_.getBaseline(), 
          backend_params_init,
          FLAGS_log_output);

      // Enforce zero bias in initial propagation
      // TODO(Sandro): Remove this, once AHRS is implemented
      vio_frontend_->updateAndResetImuBias(
          gtsam::imuBias::ConstantBias(Vector3::Zero(), Vector3::Zero()));
      gyro_bias = vio_frontend_->getCurrentImuBias().gyroscope();
      
      // Initialize if successful
      if (initial_backend.bundleAdjustmentAndGravityAlignment(
                                    output_frontend,
                                    &gyro_bias,
                                    &g_iter_b0,
                                    &init_navstate)) {
        LOG(INFO) << "Bundle adjustment and alignment successful!";

        // Create initial state for initialization from online gravity
        std::shared_ptr<gtNavState> initial_state_OGA =
            std::make_shared<gtNavState>(init_navstate,
              ImuBias(gtsam::Vector3(), gyro_bias));

        // Reset frontend with non-trivial gravity and remove 53-enforcement.
        // Update frontend with initial gyro bias estimate.
        const gtsam::Vector3 gravity = backend_params_->n_gravity_;
        vio_frontend_->resetFrontendAfterOnlineAlignment(gravity, gyro_bias);

        auto full_init_duration =
            utils::Timer::toc<std::chrono::nanoseconds>(tic_full_init).count();
        LOG(INFO) << "Time used for initialization: "
                  << (double(full_init_duration) / double(1e6)) << " (ms).";

        ///////////////////////////// BACKEND ////////////////////////////////
        // Initialize backend with pose estimate from gravity alignment
        initializeVioBackend(stereo_imu_sync_packet, initial_state_OGA,
                          stereo_frame_lkf);
        LOG(INFO) << "Initialization finalized.";

        // TODO(Sandro): Create check-return for function
        return true;
      } else {
        // Reset initialization
        LOG(WARNING) << "Bundle adjustment or alignment failed!";
        init_frame_id_ = stereo_imu_sync_packet.getStereoFrame().getFrameId();
        stereo_frontend_output_queue_.shutdown();
        initialization_frontend_output_queue_.shutdown();
        stereo_frontend_output_queue_.resume();
        initialization_frontend_output_queue_.resume();
        return false;
      }
    }
  }
}

/* -------------------------------------------------------------------------- */
// TODO(Sandro): Unify both functions below (init backend)
//////////////////// UNIFY
bool Pipeline::initializeVioBackend(
                              const StereoImuSyncPacket &stereo_imu_sync_packet,
                              std::shared_ptr<gtNavState> initial_state,
                              const StereoFrame &stereo_frame_lkf) {
    ///////////////////////////// BACKEND ///////////////////////////////////
    initBackend(
        &vio_backend_, stereo_frame_lkf.getBPoseCamLRect(),
        stereo_frame_lkf.getLeftUndistRectCamMat(),
        stereo_frame_lkf.getBaseline(), *backend_params_, &initial_state,
        stereo_imu_sync_packet.getStereoFrame().getTimestamp(),
        stereo_imu_sync_packet.getImuAccGyr()); // No timestamps needed for IMU?
    vio_backend_->registerImuBiasUpdateCallback(
        std::bind(&StereoVisionFrontEnd::updateImuBias,
                  // Send a cref: constant reference because vio_frontend_ is
                  // not copyable.
                  std::cref(*vio_frontend_), std::placeholders::_1));

    ////////////////// DEBUG INITIALIZATION //////////////////////////////////
<<<<<<< HEAD
    // if (FLAGS_log_output) {
    //   logger_.displayInitialStateVioInfo(
    //       *dataset_, vio_backend_, *CHECK_NOTNULL(initial_state.get()),
    //       stereo_imu_sync_packet.getImuAccGyr(),
    //       stereo_imu_sync_packet.getStereoFrame().getTimestamp());
    //   // Store latest pose estimate.
    //   logger_.W_Pose_Bprevkf_vio_ = vio_backend_->getWPoseBLkf();
    // } // TODO place elsewhere since dataset no longer in pipeline
=======
    if (FLAGS_log_output) {
      logger_.displayInitialStateVioInfo(
          *dataset_, vio_backend_, *CHECK_NOTNULL(initial_state.get()),
          stereo_imu_sync_packet.getImuAccGyr(),
          stereo_imu_sync_packet.getStereoFrame().getTimestamp());
      // Store latest pose estimate.
      logger_.W_Pose_Bprevkf_vio_ = vio_backend_->getWPoseBLkf();
    }
>>>>>>> c6249bcc
}

/* -------------------------------------------------------------------------- */
bool Pipeline::initBackend(std::unique_ptr<VioBackEnd>* vio_backend,
                           const gtsam::Pose3& B_Pose_camLrect,
                           const gtsam::Cal3_S2& left_undist_rect_cam_mat,
                           const double& baseline,
                           const VioBackEndParams& vio_params,
                           std::shared_ptr<gtNavState>* initial_state_gt,
                           const Timestamp& timestamp_k,
                           const ImuAccGyrS& imu_accgyr) {
  CHECK_NOTNULL(vio_backend);
  // Create VIO.
<<<<<<< HEAD
  switch (backend_type_) {
=======
  switch (dataset_->getBackendType()) {
>>>>>>> c6249bcc
    case 0: {
      LOG(INFO) << "\e[1m Using Normal VIO. \e[0m";
      *vio_backend = VIO::make_unique<VioBackEnd>(
          B_Pose_camLrect, left_undist_rect_cam_mat, baseline, initial_state_gt,
          timestamp_k, imu_accgyr, vio_params, FLAGS_log_output);
      break;
    }
    case 1: {
      LOG(INFO) << "\e[1m Using Regular VIO with modality "
                << FLAGS_regular_vio_backend_modality << "\e[0m";
      *vio_backend = VIO::make_unique<RegularVioBackEnd>(
          B_Pose_camLrect, left_undist_rect_cam_mat, baseline, initial_state_gt,
          timestamp_k, imu_accgyr, vio_params, FLAGS_log_output,
          static_cast<RegularVioBackEnd::BackendModality>(
              FLAGS_regular_vio_backend_modality));
      break;
    }
    default: {
      LOG(FATAL) << "Requested backend type is not supported.\n"
                 << "Currently supported backend types:\n"
                 << "0: normal VIO\n"
                 << "1: regular VIO\n"
<<<<<<< HEAD
                 << " but requested backend: " << backend_type_;
=======
                 << " but requested backend: " << dataset_->getBackendType();
>>>>>>> c6249bcc
    }
  }
  return true;
}
//////////////////// UNIFY

/* -------------------------------------------------------------------------- */
void Pipeline::spinDisplayOnce(
    VisualizerOutputPayload& visualizer_output_payload) {
  // Display 3D window.
  if (visualizer_output_payload.visualization_type_ !=
      VisualizationType::NONE) {
    VLOG(10) << "Spin Visualize 3D output.";
    // visualizer_output_payload->window_.spin();
    visualizer_output_payload.window_.spinOnce(1, true);
    // TODO this is not very thread-safe!!! Since recordVideo might modify
    // window_ in this thread, while it might also be called in viz thread.
    if (FLAGS_record_video_for_viz_3d) {
      visualizer_.recordVideo();
    }
  }

  // Display 2D images.
  for (const ImageToDisplay& img_to_display :
       visualizer_output_payload.images_to_display_) {
    cv::imshow(img_to_display.name_, img_to_display.image_);
  }
  VLOG(10) << "Spin Visualize 2D output.";
  cv::waitKey(1);
}

/* -------------------------------------------------------------------------- */
StatusSmartStereoMeasurements Pipeline::featureSelect(
<<<<<<< HEAD
    const VioFrontEndParams& tracker_params,
=======
    const VioFrontEndParams& tracker_params, const ETHDatasetParser& dataset,
>>>>>>> c6249bcc
    const Timestamp& timestamp_k, const Timestamp& timestamp_lkf,
    const gtsam::Pose3& W_Pose_Blkf, double* feature_selection_time,
    std::shared_ptr<StereoFrame>& stereoFrame_km1,
    const StatusSmartStereoMeasurements& status_smart_stereo_meas,
    int cur_kf_id, int save_image_selector, const gtsam::Matrix& curr_state_cov,
    const Frame& left_frame) {  // last one for visualization only
  CHECK_NOTNULL(feature_selection_time);

  // ------------ DATA ABOUT CURRENT AND FUTURE ROBOT STATE ------------- //
  size_t nrKfInHorizon = round(tracker_params.featureSelectionHorizon_ /
                               tracker_params.intra_keyframe_time_);
  VLOG(100) << "nrKfInHorizon for selector: " << nrKfInHorizon;

  // Future poses are gt and might be far from the vio pose: we have to
  // attach the *relative* poses from the gt to the latest vio estimate.
  // W_Pose_Bkf_gt    : ground truth pose at previous keyframe.
  // vio->W_Pose_Blkf_: vio pose at previous keyframe.
  // More important than the time, it is important that
  // it is the same time as vio->W_Pose_Blkf_
  KeyframeToStampedPose posesAtFutureKeyframes;
  Pose3 W_Pose_Bkf_gt;
<<<<<<< HEAD
=======
  if (dataset.isGroundTruthAvailable()) {
    W_Pose_Bkf_gt = dataset.getGroundTruthState(timestamp_lkf).pose_;

    for (size_t kk = 0; kk < nrKfInHorizon + 1; kk++) {
      // Including current pose.
      Timestamp timestamp_kk =
          timestamp_k +
          UtilsOpenCV::SecToNsec(kk * tracker_params.intra_keyframe_time_);

      // Relative pose wrt ground truth at last kf.
      Pose3 poseGT_km1_kk = W_Pose_Bkf_gt.between(
          dataset.getGroundTruthState(timestamp_kk).pose_);
      posesAtFutureKeyframes.push_back(
          StampedPose(W_Pose_Blkf.compose(poseGT_km1_kk),
                      UtilsOpenCV::NsecToSec(timestamp_kk)));
    }
  }
>>>>>>> c6249bcc

  VLOG(100) << "Starting feature selection...";
  SmartStereoMeasurements trackedAndSelectedSmartStereoMeasurements;
  std::tie(trackedAndSelectedSmartStereoMeasurements, *feature_selection_time) =
      feature_selector_.splitTrackedAndNewFeatures_Select_Display(
          stereoFrame_km1, status_smart_stereo_meas.second, cur_kf_id,
          save_image_selector, tracker_params.featureSelectionCriterion_,
          tracker_params.featureSelectionNrCornersToSelect_,
          tracker_params.maxFeatureAge_,
<<<<<<< HEAD
          posesAtFutureKeyframes,
          curr_state_cov, 
          std::string(),
=======
          posesAtFutureKeyframes,  // TODO Luca: can we make this optional, for
                                   // the case where we do not have ground
                                   // truth?
          curr_state_cov, dataset.getDatasetName(),
>>>>>>> c6249bcc
          left_frame);  // last 2 are for visualization
  VLOG(100) << "Feature selection completed.";

  // Same status as before.
  TrackerStatusSummary status = status_smart_stereo_meas.first;
  return std::make_pair(status, trackedAndSelectedSmartStereoMeasurements);
}

/* -------------------------------------------------------------------------- */
void Pipeline::processKeyframePop() {
  // TODO (Sandro): Adapt to be able to batch pop frames for batch backend
  // Pull from stereo frontend output queue.
  LOG(INFO) << "Spinning wrapped thread.";
  while(!shutdown_) {
    std::shared_ptr<StereoFrontEndOutputPayload> stereo_frontend_output_payload;
    stereo_frontend_output_payload = stereo_frontend_output_queue_.pop();
    if (!stereo_frontend_output_payload) {
      VLOG(100) << "Missing frontend output payload.";
      continue;
    }
    CHECK(stereo_frontend_output_payload);
    if (!stereo_frontend_output_payload->is_keyframe_) {
      continue;
    }
    CHECK(stereo_frontend_output_payload->is_keyframe_);

<<<<<<< HEAD
    // Pass info for resiliency
    debug_tracker_info_ = stereo_frontend_output_payload->getTrackerInfo();

    // Get timestamp of key-frame
    timestamp_lkf_ =
        stereo_frontend_output_payload->stereo_frame_lkf_.getTimestamp();

=======
>>>>>>> c6249bcc
    ////////////////////////////////////////////////////////////////////////////
    // So from this point on, we have a keyframe.
    // Pass info to VIO
    // Actual keyframe processing. Call to backend.
    ////////////////////////////// BACK-END ////////////////////////////////////
    processKeyframe(
        stereo_frontend_output_payload->statusSmartStereoMeasurements_,
        stereo_frontend_output_payload->stereo_frame_lkf_,
        stereo_frontend_output_payload->pim_,
        stereo_frontend_output_payload->tracker_status_,
        stereo_frontend_output_payload->relative_pose_body_stereo_);
  }
  LOG(INFO) << "Shutdown wrapped thread.";
}

/* -------------------------------------------------------------------------- */
void Pipeline::launchThreads() {
  LOG(INFO) << "Launching threads.";
  launchFrontendThread();
  launchRemainingThreads();
}

/* -------------------------------------------------------------------------- */
void Pipeline::launchFrontendThread() {
  if (parallel_run_) {
    // Start frontend_thread.
    stereo_frontend_thread_ = VIO::make_unique<std::thread>(
        &StereoVisionFrontEnd::spin, CHECK_NOTNULL(vio_frontend_.get()),
        std::ref(stereo_frontend_input_queue_),
        std::ref(stereo_frontend_output_queue_), true);
    LOG(INFO) << "Frontend launched (parallel_run set to " << parallel_run_
              << ").";
  } else {
    LOG(INFO) << "Frontend running in sequential mode (parallel_run set to "
              << parallel_run_ << ").";
  }
}

/* -------------------------------------------------------------------------- */
void Pipeline::launchRemainingThreads() {
  if (parallel_run_) {
    wrapped_thread_ =
        VIO::make_unique<std::thread>(&Pipeline::processKeyframePop, this);

    backend_thread_ = VIO::make_unique<std::thread>(
        &VioBackEnd::spin,
        // Returns the pointer to vio_backend_.
        CHECK_NOTNULL(vio_backend_.get()), std::ref(backend_input_queue_),
        std::ref(backend_output_queue_), true);

    mesher_thread_ = VIO::make_unique<std::thread>(
        &Mesher::spin, &mesher_, std::ref(mesher_input_queue_),
        std::ref(mesher_output_queue_), true);

    // Start visualizer_thread.
    // visualizer_thread_ = std::thread(&Visualizer3D::spin,
    //                                 &visualizer_,
    //                                 std::ref(visualizer_input_queue_),
    //                                 std::ref(visualizer_output_queue_));
    LOG(INFO) << "Backend, mesher and visualizer launched (parallel_run set to "
              << parallel_run_ << ").";
  } else {
    LOG(INFO) << "Backend, mesher and visualizer running in sequential mode"
              << " (parallel_run set to " << parallel_run_ << ").";
  }
}

/* -------------------------------------------------------------------------- */
// Resume all workers and queues
void Pipeline::resume() {
<<<<<<< HEAD

    LOG(INFO) << "Restarting frontend workers and queues...";
    stereo_frontend_input_queue_.resume();
    stereo_frontend_output_queue_.resume();

    LOG(INFO) << "Restarting backend workers and queues...";
    backend_input_queue_.resume();
    backend_output_queue_.resume();

    LOG(INFO) << "Restarting mesher workers and queues...";
    mesher_input_queue_.resume();
    mesher_output_queue_.resume();

    LOG(INFO) << "Restarting visualizer workers and queues...";
    visualizer_input_queue_.resume();
    visualizer_output_queue_.resume();

=======

    LOG(INFO) << "Restarting frontend workers and queues...";
    stereo_frontend_input_queue_.resume();
    stereo_frontend_output_queue_.resume();

    LOG(INFO) << "Restarting backend workers and queues...";
    backend_input_queue_.resume();
    backend_output_queue_.resume();

    LOG(INFO) << "Restarting mesher workers and queues...";
    mesher_input_queue_.resume();
    mesher_output_queue_.resume();

    LOG(INFO) << "Restarting visualizer workers and queues...";
    visualizer_input_queue_.resume();
    visualizer_output_queue_.resume();

>>>>>>> c6249bcc
    // Re-launch threads
    /*if (parallel_run_) {
      launchThreads();
    } else {
      LOG(INFO) << "Running in sequential mode (parallel_run set to "
                << parallel_run_<< ").";
    }
    is_launched_ = true; */
}

/* -------------------------------------------------------------------------- */
void Pipeline::stopThreads() {
  LOG(INFO) << "Stopping workers and queues...";

  LOG(INFO) << "Stopping backend workers and queues...";
  backend_input_queue_.shutdown();
  backend_output_queue_.shutdown();
  CHECK(vio_backend_);
  vio_backend_->shutdown();

  // Shutdown workers and queues.
  LOG(INFO) << "Stopping frontend workers and queues...";
  stereo_frontend_input_queue_.shutdown();
  stereo_frontend_output_queue_.shutdown();
  CHECK(vio_frontend_);
  vio_frontend_->shutdown();

  LOG(INFO) << "Stopping mesher workers and queues...";
  mesher_input_queue_.shutdown();
  mesher_output_queue_.shutdown();
  mesher_.shutdown();

  LOG(INFO) << "Stopping visualizer workers and queues...";
  visualizer_input_queue_.shutdown();
  visualizer_output_queue_.shutdown();
  visualizer_.shutdown();

  LOG(INFO) << "Sent stop flag to all workers and queues...";
}

/* -------------------------------------------------------------------------- */
void Pipeline::joinThreads() {
  LOG(INFO) << "Joining threads...";

  LOG(INFO) << "Joining backend thread...";
  if (backend_thread_ && backend_thread_->joinable()) {
    backend_thread_->join();
    LOG(INFO) << "Joined backend thread...";
  } else {
    LOG_IF(ERROR, parallel_run_) << "Backend thread is not joinable...";
  }

  LOG(INFO) << "Joining frontend thread...";
  if (stereo_frontend_thread_ && stereo_frontend_thread_->joinable()) {
    stereo_frontend_thread_->join();
    LOG(INFO) << "Joined frontend thread...";
  } else {
    LOG_IF(ERROR, parallel_run_) << "Frontend thread is not joinable...";
  }

  LOG(INFO) << "Joining wrapped thread...";
  if (wrapped_thread_ && wrapped_thread_->joinable()) {
    wrapped_thread_->join();
    LOG(INFO) << "Joined wrapped thread...";
  } else {
    LOG_IF(ERROR, parallel_run_) << "Wrapped thread is not joinable...";
  }

  LOG(INFO) << "Joining mesher thread...";
  if (mesher_thread_ && mesher_thread_->joinable()) {
    mesher_thread_->join();
    LOG(INFO) << "Joined mesher thread...";
  } else {
    LOG_IF(ERROR, parallel_run_) << "Mesher thread is not joinable...";
  }
  // visualizer_thread_.join();

  LOG(INFO) << "All threads joined.";
}

}  // namespace VIO<|MERGE_RESOLUTION|>--- conflicted
+++ resolved
@@ -91,7 +91,6 @@
 
 namespace VIO {
 
-<<<<<<< HEAD
 Pipeline::Pipeline(const PipelineParams& params,
                    bool parallel_run)
     : backend_type_(params.backend_type_),
@@ -115,71 +114,26 @@
       mesher_input_queue_("mesher_input_queue"),
       mesher_output_queue_("mesher_output_queue"),
       visualizer_input_queue_("visualizer_input_queue"),
-      visualizer_output_queue_("visualizer_output_queue"),
-      timestamp_lkf_(-1),
-      timestamp_lkf_published_(-1) {
-=======
-// TODO VERY BAD TO SEND THE DATASET PARSER AS A POINTER (at least for thread
-// safety!), but this is done now because the logger heavily relies on the
-// dataset parser, especially the grount-truth! Feature selector also has some
-// dependency with this...
-Pipeline::Pipeline(ETHDatasetParser* dataset, const ImuParams& imu_params,
-                   bool parallel_run)
-  : dataset_(CHECK_NOTNULL(dataset)),
-    vio_frontend_(nullptr),
-    vio_backend_(nullptr),
-    mesher_(),
-    visualizer_(static_cast<VisualizationType>(FLAGS_viz_type),
-                dataset->getBackendType()),
-    stereo_frontend_thread_(nullptr),
-    wrapped_thread_(nullptr),
-    backend_thread_(nullptr),
-    mesher_thread_(nullptr),
-    parallel_run_(parallel_run),
-    stereo_frontend_input_queue_("stereo_frontend_input_queue"),
-    stereo_frontend_output_queue_("stereo_frontend_output_queue"),
-    initialization_frontend_output_queue_("initialization_frontend_output_queue"),
-    backend_input_queue_("backend_input_queue"),
-    backend_output_queue_("backend_output_queue"),
-    mesher_input_queue_("mesher_input_queue"),
-    mesher_output_queue_("mesher_output_queue"),
-    visualizer_input_queue_("visualizer_input_queue"),
-    visualizer_output_queue_("visualizer_output_queue") {
+      visualizer_output_queue_("visualizer_output_queue") {
+
   if (FLAGS_deterministic_random_number_generator) setDeterministicPipeline();
   if (FLAGS_log_output) logger_.openLogFiles();
 
-  frontend_params_ = dataset_->getFrontendParams();
-  backend_params_ = dataset_->getBackendParams();
-
-  // initialization_packet_.clear();
-
->>>>>>> c6249bcc
   // Instantiate stereo tracker (class that tracks implements estimation
   // front-end) and print parameters.
   // TODO remove hardcoded saveImages, use gflag.
   static constexpr int saveImages =
       0;  // 0: don't show, 1: show, 2: write & save
   vio_frontend_ = VIO::make_unique<StereoVisionFrontEnd>(
-<<<<<<< HEAD
       params.imu_params_,
       gtsam::imuBias::ConstantBias(),
       frontend_params_, saveImages, std::string(),
-=======
-      imu_params,
-      // This should not be asked!
-      dataset->getGroundTruthState(dataset_->timestamp_first_lkf_).imu_bias_,
-      frontend_params_, saveImages, dataset_->getDatasetName(),
->>>>>>> c6249bcc
       FLAGS_log_output);
 
   // Instantiate feature selector: not used in vanilla implementation.
   if (FLAGS_use_feature_selection) {
     feature_selector_ =
-<<<<<<< HEAD
         FeatureSelector(frontend_params_, *backend_params_);
-=======
-        FeatureSelector(dataset_->getFrontendParams(), *backend_params_);
->>>>>>> c6249bcc
   }
 }
 
@@ -195,12 +149,7 @@
 }
 
 /* -------------------------------------------------------------------------- */
-<<<<<<< HEAD
-SpinOutputContainer 
-    Pipeline::spin(const StereoImuSyncPacket& stereo_imu_sync_packet) {
-=======
 void Pipeline::spin(const StereoImuSyncPacket& stereo_imu_sync_packet) {
->>>>>>> c6249bcc
   // Check if we have to re-initialize
   checkReInitialize(stereo_imu_sync_packet);
   // Initialize pipeline if not initialized
@@ -222,58 +171,18 @@
       launchRemainingThreads();
       LOG(INFO) << " launching threads.";
       is_initialized_ = true;
-<<<<<<< HEAD
-      return getSpinOutputContainer();
-    } else {
-      LOG(INFO) << "Not yet initialized...";
-      // TODO: Don't publish if it is the trivial output
-      return SpinOutputContainer();
-=======
       return;
     } else {
       LOG(INFO) << "Not yet initialized...";
       // TODO: Don't publish if it is the trivial output
       return;
->>>>>>> c6249bcc
     }
   } else {
     // TODO Warning: we do not accumulate IMU measurements for the first packet...
     // Spin.
     spinOnce(stereo_imu_sync_packet);
-<<<<<<< HEAD
-    return getSpinOutputContainer();
-  }
-}
-
-/* -------------------------------------------------------------------------- */
-// Get spin output container
-SpinOutputContainer Pipeline::getSpinOutputContainer() {
-  SpinOutputContainer output;
-  Timestamp timestamp_lkf = getTimestamp();
-  // Should not be published
-  if (timestamp_lkf == timestamp_lkf_published_ ||
-      timestamp_lkf == -1) {
-    output = SpinOutputContainer();
-  } else {
-    timestamp_lkf_published_ = timestamp_lkf;
-    output = SpinOutputContainer(
-        timestamp_lkf, getEstimatedPose(), getEstimatedVelocity(),
-        getEstimatedBias(), getEstimatedStateCovariance(), getTrackerInfo());
-  }
-  ////////////////// DEBUG INFO FOR PIPELINE /////////////////////////////////
-  if (FLAGS_log_output) {
-    LoggerMatlab logger;
-    // Use default filename (sending empty "" uses default name), and set
-    // write mode to append (sending true).
-    logger.openLogFiles(14, "", true);
-    logger.logPipelineResultsCSV(output);
-    logger.closeLogFiles(14);
-  }
-  return output;
-=======
     return;
   }
->>>>>>> c6249bcc
 }
 
 /* -------------------------------------------------------------------------- */
@@ -332,19 +241,11 @@
     // Find regularities in the mesh if we are using RegularVIO backend.
     // TODO create a new class that is mesh segmenter or plane extractor.
     if (FLAGS_extract_planes_from_the_scene) {
-<<<<<<< HEAD
       CHECK_EQ(backend_type_, 1u);  // Use Regular VIO
       mesher_.clusterPlanesFromMesh(&planes_, points_with_id_VIO);
     } else {
       LOG_IF_EVERY_N(WARNING,
                      backend_type_ == 1u &&
-=======
-      CHECK_EQ(dataset_->getBackendType(), 1u);  // Use Regular VIO
-      mesher_.clusterPlanesFromMesh(&planes_, points_with_id_VIO);
-    } else {
-      LOG_IF_EVERY_N(WARNING,
-                     dataset_->getBackendType() == 1u &&
->>>>>>> c6249bcc
                          (FLAGS_regular_vio_backend_modality == 2u ||
                           FLAGS_regular_vio_backend_modality == 3u ||
                           FLAGS_regular_vio_backend_modality == 4u),
@@ -437,16 +338,6 @@
     return;
   }
   CHECK(stereo_frontend_output_payload->is_keyframe_);
-<<<<<<< HEAD
-
-  // Pass info for resiliency
-  debug_tracker_info_ = stereo_frontend_output_payload->getTrackerInfo();
-
-  // Get timestamp of key-frame
-  timestamp_lkf_ =
-      stereo_frontend_output_payload->stereo_frame_lkf_.getTimestamp();
-=======
->>>>>>> c6249bcc
 
   // We have a keyframe. Push to backend.
   backend_input_queue_.push(VioBackEndInputPayload(
@@ -487,11 +378,7 @@
       mesher_.clusterPlanesFromMesh(&planes_, points_with_id_VIO);
     } else {
       LOG_IF_EVERY_N(WARNING,
-<<<<<<< HEAD
                      backend_type_ == 1u &&
-=======
-                     dataset_->getBackendType() == 1u &&
->>>>>>> c6249bcc
                          (FLAGS_regular_vio_backend_modality == 2u ||
                           FLAGS_regular_vio_backend_modality == 3u ||
                           FLAGS_regular_vio_backend_modality == 4u),
@@ -670,19 +557,11 @@
 
   ///////////////////////////// GT ////////////////////////////////////////////
   // Initialize Backend using GT if available.
-<<<<<<< HEAD
   std::shared_ptr<gtNavState> initialStateGT = std::shared_ptr<gtNavState>(nullptr);
-=======
-  std::shared_ptr<gtNavState> initialStateGT =
-      dataset_->isGroundTruthAvailable()?
-        std::make_shared<gtNavState>(dataset_->getGroundTruthState(
-                     stereo_imu_sync_packet.getStereoFrame().getTimestamp())) :
-                     std::shared_ptr<gtNavState>(nullptr);
->>>>>>> c6249bcc
 
   ///////////////////////////// BACKEND //////////////////////////////////////
   // Initialize backend with pose estimate from gravity alignment
-  initializeVioBackend(stereo_imu_sync_packet, initialStateGT, 
+  initializeVioBackend(stereo_imu_sync_packet, initialStateGT,
                         stereo_frame_lkf);
 
   return true;
@@ -722,12 +601,6 @@
     StereoFrame stereo_frame_lkf =
         vio_frontend_->processFirstStereoFrame(
             stereo_imu_sync_init.getStereoFrame());
-<<<<<<< HEAD
-    // Get timestamp for bookkeeping
-    timestamp_lkf_ = stereo_imu_sync_init.getStereoFrame().getTimestamp();
-
-=======
->>>>>>> c6249bcc
     return false;
 
   /////////////////// FRONTEND //////////////////////////////////////////////////
@@ -767,7 +640,7 @@
     // This queue is used for the backend after initialization
     stereo_frontend_output_queue_.push(frontend_real_output);
     /////////
-    
+
 
     // Only process set of frontend outputs after specific number of frames
     if (frame_id < (init_frame_id_ + FLAGS_num_frames_vio_init)) {
@@ -789,7 +662,7 @@
       // Adjust parameters for Bundle Adjustment
       // TODO(Sandro): Create YAML file for initialization and read in!
       VioBackEndParams backend_params_init(*backend_params_);
-      backend_params_init.smartNoiseSigma_ = 
+      backend_params_init.smartNoiseSigma_ =
                 FLAGS_smart_noise_sigma_bundle_adjustment;
       backend_params_init.outlierRejection_ =
                 FLAGS_outlier_rejection_bundle_adjustment;
@@ -800,7 +673,7 @@
       InitializationBackEnd initial_backend(
           output_frontend.front().stereo_frame_lkf_.getBPoseCamLRect(),
           output_frontend.front().stereo_frame_lkf_.getLeftUndistRectCamMat(),
-          output_frontend.front().stereo_frame_lkf_.getBaseline(), 
+          output_frontend.front().stereo_frame_lkf_.getBaseline(),
           backend_params_init,
           FLAGS_log_output);
 
@@ -809,7 +682,7 @@
       vio_frontend_->updateAndResetImuBias(
           gtsam::imuBias::ConstantBias(Vector3::Zero(), Vector3::Zero()));
       gyro_bias = vio_frontend_->getCurrentImuBias().gyroscope();
-      
+
       // Initialize if successful
       if (initial_backend.bundleAdjustmentAndGravityAlignment(
                                     output_frontend,
@@ -876,7 +749,6 @@
                   std::cref(*vio_frontend_), std::placeholders::_1));
 
     ////////////////// DEBUG INITIALIZATION //////////////////////////////////
-<<<<<<< HEAD
     // if (FLAGS_log_output) {
     //   logger_.displayInitialStateVioInfo(
     //       *dataset_, vio_backend_, *CHECK_NOTNULL(initial_state.get()),
@@ -885,16 +757,6 @@
     //   // Store latest pose estimate.
     //   logger_.W_Pose_Bprevkf_vio_ = vio_backend_->getWPoseBLkf();
     // } // TODO place elsewhere since dataset no longer in pipeline
-=======
-    if (FLAGS_log_output) {
-      logger_.displayInitialStateVioInfo(
-          *dataset_, vio_backend_, *CHECK_NOTNULL(initial_state.get()),
-          stereo_imu_sync_packet.getImuAccGyr(),
-          stereo_imu_sync_packet.getStereoFrame().getTimestamp());
-      // Store latest pose estimate.
-      logger_.W_Pose_Bprevkf_vio_ = vio_backend_->getWPoseBLkf();
-    }
->>>>>>> c6249bcc
 }
 
 /* -------------------------------------------------------------------------- */
@@ -908,11 +770,7 @@
                            const ImuAccGyrS& imu_accgyr) {
   CHECK_NOTNULL(vio_backend);
   // Create VIO.
-<<<<<<< HEAD
   switch (backend_type_) {
-=======
-  switch (dataset_->getBackendType()) {
->>>>>>> c6249bcc
     case 0: {
       LOG(INFO) << "\e[1m Using Normal VIO. \e[0m";
       *vio_backend = VIO::make_unique<VioBackEnd>(
@@ -935,11 +793,7 @@
                  << "Currently supported backend types:\n"
                  << "0: normal VIO\n"
                  << "1: regular VIO\n"
-<<<<<<< HEAD
                  << " but requested backend: " << backend_type_;
-=======
-                 << " but requested backend: " << dataset_->getBackendType();
->>>>>>> c6249bcc
     }
   }
   return true;
@@ -973,11 +827,7 @@
 
 /* -------------------------------------------------------------------------- */
 StatusSmartStereoMeasurements Pipeline::featureSelect(
-<<<<<<< HEAD
     const VioFrontEndParams& tracker_params,
-=======
-    const VioFrontEndParams& tracker_params, const ETHDatasetParser& dataset,
->>>>>>> c6249bcc
     const Timestamp& timestamp_k, const Timestamp& timestamp_lkf,
     const gtsam::Pose3& W_Pose_Blkf, double* feature_selection_time,
     std::shared_ptr<StereoFrame>& stereoFrame_km1,
@@ -999,26 +849,6 @@
   // it is the same time as vio->W_Pose_Blkf_
   KeyframeToStampedPose posesAtFutureKeyframes;
   Pose3 W_Pose_Bkf_gt;
-<<<<<<< HEAD
-=======
-  if (dataset.isGroundTruthAvailable()) {
-    W_Pose_Bkf_gt = dataset.getGroundTruthState(timestamp_lkf).pose_;
-
-    for (size_t kk = 0; kk < nrKfInHorizon + 1; kk++) {
-      // Including current pose.
-      Timestamp timestamp_kk =
-          timestamp_k +
-          UtilsOpenCV::SecToNsec(kk * tracker_params.intra_keyframe_time_);
-
-      // Relative pose wrt ground truth at last kf.
-      Pose3 poseGT_km1_kk = W_Pose_Bkf_gt.between(
-          dataset.getGroundTruthState(timestamp_kk).pose_);
-      posesAtFutureKeyframes.push_back(
-          StampedPose(W_Pose_Blkf.compose(poseGT_km1_kk),
-                      UtilsOpenCV::NsecToSec(timestamp_kk)));
-    }
-  }
->>>>>>> c6249bcc
 
   VLOG(100) << "Starting feature selection...";
   SmartStereoMeasurements trackedAndSelectedSmartStereoMeasurements;
@@ -1028,16 +858,9 @@
           save_image_selector, tracker_params.featureSelectionCriterion_,
           tracker_params.featureSelectionNrCornersToSelect_,
           tracker_params.maxFeatureAge_,
-<<<<<<< HEAD
           posesAtFutureKeyframes,
-          curr_state_cov, 
+          curr_state_cov,
           std::string(),
-=======
-          posesAtFutureKeyframes,  // TODO Luca: can we make this optional, for
-                                   // the case where we do not have ground
-                                   // truth?
-          curr_state_cov, dataset.getDatasetName(),
->>>>>>> c6249bcc
           left_frame);  // last 2 are for visualization
   VLOG(100) << "Feature selection completed.";
 
@@ -1064,16 +887,6 @@
     }
     CHECK(stereo_frontend_output_payload->is_keyframe_);
 
-<<<<<<< HEAD
-    // Pass info for resiliency
-    debug_tracker_info_ = stereo_frontend_output_payload->getTrackerInfo();
-
-    // Get timestamp of key-frame
-    timestamp_lkf_ =
-        stereo_frontend_output_payload->stereo_frame_lkf_.getTimestamp();
-
-=======
->>>>>>> c6249bcc
     ////////////////////////////////////////////////////////////////////////////
     // So from this point on, we have a keyframe.
     // Pass info to VIO
@@ -1144,7 +957,6 @@
 /* -------------------------------------------------------------------------- */
 // Resume all workers and queues
 void Pipeline::resume() {
-<<<<<<< HEAD
 
     LOG(INFO) << "Restarting frontend workers and queues...";
     stereo_frontend_input_queue_.resume();
@@ -1162,25 +974,6 @@
     visualizer_input_queue_.resume();
     visualizer_output_queue_.resume();
 
-=======
-
-    LOG(INFO) << "Restarting frontend workers and queues...";
-    stereo_frontend_input_queue_.resume();
-    stereo_frontend_output_queue_.resume();
-
-    LOG(INFO) << "Restarting backend workers and queues...";
-    backend_input_queue_.resume();
-    backend_output_queue_.resume();
-
-    LOG(INFO) << "Restarting mesher workers and queues...";
-    mesher_input_queue_.resume();
-    mesher_output_queue_.resume();
-
-    LOG(INFO) << "Restarting visualizer workers and queues...";
-    visualizer_input_queue_.resume();
-    visualizer_output_queue_.resume();
-
->>>>>>> c6249bcc
     // Re-launch threads
     /*if (parallel_run_) {
       launchThreads();
